/************************************************************************************

Filename    :   Render_GL_Device.h
Content     :   RenderDevice implementation header for OpenGL
Created     :   September 10, 2012
Authors     :   Andrew Reisse

Copyright   :   Copyright 2012 Oculus VR, Inc. All Rights reserved.

Licensed under the Apache License, Version 2.0 (the "License");
you may not use this file except in compliance with the License.
You may obtain a copy of the License at

http://www.apache.org/licenses/LICENSE-2.0

Unless required by applicable law or agreed to in writing, software
distributed under the License is distributed on an "AS IS" BASIS,
WITHOUT WARRANTIES OR CONDITIONS OF ANY KIND, either express or implied.
See the License for the specific language governing permissions and
limitations under the License.

************************************************************************************/

#ifndef OVR_Render_GL_Device_h
#define OVR_Render_GL_Device_h

#include "../Render/Render_Device.h"

#if defined(OVR_OS_WIN32)
#include <Windows.h>
#endif

#if defined(OVR_OS_MAC)
#include <OpenGL/gl.h>
#include <OpenGL/glext.h>
#else
#define GL_GLEXT_PROTOTYPES
#include <GL/gl.h>
#include <GL/glext.h>
<<<<<<< HEAD

extern "C" {
    GLAPI void APIENTRY glAttachShader (GLuint program, GLuint shader);
    GLAPI void APIENTRY glDeleteShader (GLuint shader);
    GLAPI void APIENTRY glDetachShader (GLuint program, GLuint shader);

}
#endif


=======
#endif

>>>>>>> b71a796b
namespace OVR { namespace Render { namespace GL {

class RenderDevice;

class Buffer : public Render::Buffer
{
public:
    RenderDevice* Ren;
    size_t        Size;
    GLenum        Use;
    GLuint        GLBuffer;

public:
    Buffer(RenderDevice* r) : Ren(r), Size(0), Use(0), GLBuffer(0) {}
    ~Buffer();

    GLuint         GetBuffer() { return GLBuffer; }

    virtual size_t GetSize() { return Size; }
    virtual void*  Map(size_t start, size_t size, int flags = 0);
    virtual bool   Unmap(void *m);
    virtual bool   Data(int use, const void* buffer, size_t size);
};

class Texture : public Render::Texture
{
public:
    RenderDevice* Ren;
    GLuint        TexId;
    int           Width, Height;

    Texture(RenderDevice* r, int w, int h);
    ~Texture();

    virtual int GetWidth() const { return Width; }
    virtual int GetHeight() const { return Height; }

    virtual void SetSampleMode(int);

    virtual void Set(int slot, ShaderStage stage = Shader_Fragment) const;
};

class Shader : public Render::Shader
{
public:
    GLuint      GLShader;

    Shader(RenderDevice*, ShaderStage st, GLuint s) : Render::Shader(st), GLShader(s) {}
    Shader(RenderDevice*, ShaderStage st, const char* src) : Render::Shader(st), GLShader(0)
    {
        Compile(src);
    }
    ~Shader()
    {
        if (GLShader)
            glDeleteShader(GLShader);
    }
    bool Compile(const char* src);

    GLenum GLStage() const
    {
        switch (Stage)
        {
        default:  OVR_ASSERT(0); return GL_NONE;
        case Shader_Vertex: return GL_VERTEX_SHADER;
        case Shader_Fragment: return GL_FRAGMENT_SHADER;
        }
    }

    //void Set(PrimitiveType prim) const;
    //void SetUniformBuffer(Render::Buffer* buffers, int i = 0);
};

class ShaderSet : public Render::ShaderSet
{
public:
    GLuint Prog;

    struct Uniform
    {
        String Name;
        int    Location, Size;
        int    Type; // currently number of floats in vector
    };
    Array<Uniform> UniformInfo;

    int     ProjLoc, ViewLoc;
    int     TexLoc[8];
    bool    UsesLighting;
    int     LightingVer;

    ShaderSet();
    ~ShaderSet();

    virtual void SetShader(Render::Shader *s)
    {
        Shaders[s->GetStage()] = s;
        Shader* gls = (Shader*)s;
        glAttachShader(Prog, gls->GLShader);
        if (Shaders[Shader_Vertex] && Shaders[Shader_Fragment])
            Link();
    }
    virtual void UnsetShader(int stage)
    {
        Shader* gls = (Shader*)(Render::Shader*)Shaders[stage];
        if (gls)
            glDetachShader(Prog, gls->GLShader);
        Shaders[stage] = NULL;
        Link();
    }

    virtual void Set(PrimitiveType prim) const;

    // Set a uniform (other than the standard matrices). It is undefined whether the
    // uniforms from one shader occupy the same space as those in other shaders
<<<<<<< HEAD
    // (unless a buffer is used, then each buffer is independent).
=======
    // (unless a buffer is used, then each buffer is independent).     
>>>>>>> b71a796b
    virtual bool SetUniform(const char* name, int n, const float* v);
    virtual bool SetUniform4x4f(const char* name, const Matrix4f& m);

    bool Link();
};

 class RBuffer : public RefCountBase<RBuffer>
{
 public:
    int    Width, Height;
    GLuint BufId;

    RBuffer(GLenum format, GLint w, GLint h);
    ~RBuffer();
};

class RenderDevice : public Render::RenderDevice
{
    Ptr<Shader>        VertexShaders[VShader_Count];
    Ptr<Shader>        FragShaders[FShader_Count];

    Ptr<ShaderFill> DefaultFill;

    Matrix4f    Proj;

    Ptr<Texture>             CurRenderTarget;
    Array<Ptr<RBuffer> >     DepthBuffers;
    GLuint                   CurrentFbo;

    const LightingParams*    Lighting;
<<<<<<< HEAD


=======
    
>>>>>>> b71a796b
public:
    RenderDevice(const RendererParams& p);

    virtual void SetRealViewport(const Viewport& vp);

    //virtual void SetScissor(int x, int y, int w, int h);

    virtual void Clear(float r = 0, float g = 0, float b = 0, float a = 1, float depth = 1);
    virtual void Rect(float left, float top, float right, float bottom) { OVR_UNUSED4(left,top,right,bottom); }

    virtual void BeginRendering();
    virtual void SetDepthMode(bool enable, bool write, CompareFunc func = Compare_Less);
    virtual void SetWorldUniforms(const Matrix4f& proj);

    RBuffer* GetDepthBuffer(int w, int h, int ms);

    virtual void SetRenderTarget(Render::Texture* color,
                                 Render::Texture* depth = NULL, Render::Texture* stencil = NULL);

    virtual void SetLighting(const LightingParams* lt);

    virtual void Render(const Matrix4f& matrix, Model* model);
    virtual void Render(const Fill* fill, Render::Buffer* vertices, Render::Buffer* indices,
                        const Matrix4f& matrix, int offset, int count, PrimitiveType prim = Prim_Triangles);
    virtual void RenderWithAlpha(const Fill* fill, Render::Buffer* vertices, Render::Buffer* indices,
                                 const Matrix4f& matrix, int offset, int count, PrimitiveType prim = Prim_Triangles);

    virtual Buffer* CreateBuffer();
    virtual Texture* CreateTexture(int format, int width, int height, const void* data, int mipcount=1);
    virtual ShaderSet* CreateShaderSet() { return new ShaderSet; }

    virtual Fill *CreateSimpleFill(int flags = Fill::F_Solid);

    virtual Shader *LoadBuiltinShader(ShaderStage stage, int shader);

    void SetTexture(Render::ShaderStage, int slot, const Texture* t);
<<<<<<< HEAD
=======

    virtual bool SetFullscreen(DisplayMode fullscreen);
>>>>>>> b71a796b
};

}}}

#endif<|MERGE_RESOLUTION|>--- conflicted
+++ resolved
@@ -34,10 +34,8 @@
 #include <OpenGL/gl.h>
 #include <OpenGL/glext.h>
 #else
-#define GL_GLEXT_PROTOTYPES
 #include <GL/gl.h>
 #include <GL/glext.h>
-<<<<<<< HEAD
 
 extern "C" {
     GLAPI void APIENTRY glAttachShader (GLuint program, GLuint shader);
@@ -48,10 +46,6 @@
 #endif
 
 
-=======
-#endif
-
->>>>>>> b71a796b
 namespace OVR { namespace Render { namespace GL {
 
 class RenderDevice;
@@ -167,11 +161,7 @@
 
     // Set a uniform (other than the standard matrices). It is undefined whether the
     // uniforms from one shader occupy the same space as those in other shaders
-<<<<<<< HEAD
     // (unless a buffer is used, then each buffer is independent).
-=======
-    // (unless a buffer is used, then each buffer is independent).     
->>>>>>> b71a796b
     virtual bool SetUniform(const char* name, int n, const float* v);
     virtual bool SetUniform4x4f(const char* name, const Matrix4f& m);
 
@@ -202,12 +192,7 @@
     GLuint                   CurrentFbo;
 
     const LightingParams*    Lighting;
-<<<<<<< HEAD
-
-
-=======
-    
->>>>>>> b71a796b
+
 public:
     RenderDevice(const RendererParams& p);
 
@@ -244,11 +229,8 @@
     virtual Shader *LoadBuiltinShader(ShaderStage stage, int shader);
 
     void SetTexture(Render::ShaderStage, int slot, const Texture* t);
-<<<<<<< HEAD
-=======
 
     virtual bool SetFullscreen(DisplayMode fullscreen);
->>>>>>> b71a796b
 };
 
 }}}
