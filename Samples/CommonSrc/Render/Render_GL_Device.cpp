/************************************************************************************

Filename    :   Render_GL_Device.cpp
Content     :   RenderDevice implementation for OpenGL
Created     :   September 10, 2012
Authors     :   Andrew Reisse

Copyright   :   Copyright 2012 Oculus VR, Inc. All Rights reserved.

Licensed under the Apache License, Version 2.0 (the "License");
you may not use this file except in compliance with the License.
You may obtain a copy of the License at

http://www.apache.org/licenses/LICENSE-2.0

Unless required by applicable law or agreed to in writing, software
distributed under the License is distributed on an "AS IS" BASIS,
WITHOUT WARRANTIES OR CONDITIONS OF ANY KIND, either express or implied.
See the License for the specific language governing permissions and
limitations under the License.

************************************************************************************/

#include "../Render/Render_GL_Device.h"
#include "Kernel/OVR_Log.h"

namespace OVR { namespace Render { namespace GL {



static const char* StdVertexShaderSrc =
    "uniform mat4 Proj;\n"
    "uniform mat4 View;\n"
    "attribute vec4 Position;\n"
    "attribute vec4 Color;\n"
    "attribute vec2 TexCoord;\n"
    "attribute vec2 TexCoord1;\n"
    "attribute vec3 Normal;\n"
    "varying  vec4 oColor;\n"
    "varying  vec2 oTexCoord;\n"
    "varying  vec2 oTexCoord1;\n"
    "varying  vec3 oNormal;\n"
    "varying  vec3 oVPos;\n"
    "void main()\n"
    "{\n"
    "   gl_Position = Proj * (View * Position);\n"
    "   oNormal = vec3(View * vec4(Normal,0));\n"
    "   oVPos = vec3(View * Position);\n"
    "   oTexCoord = TexCoord;\n"
    "   oTexCoord1 = TexCoord1;\n"
    "   oColor = Color;\n"
    "}\n";

static const char* DirectVertexShaderSrc =
    "uniform mat4 View;\n"
    "attribute vec4 Position;\n"
    "attribute vec4 Color;\n"
    "attribute vec2 TexCoord;\n"
    "attribute vec3 Normal;\n"
    "varying  vec4 oColor;\n"
    "varying  vec2 oTexCoord;\n"
    "varying  vec3 oNormal;\n"
    "void main()\n"
    "{\n"
    "   gl_Position = View * Position;\n"
    "   oTexCoord = TexCoord;\n"
    "   oColor = Color;\n"
    "   oNormal = vec3(View * vec4(Normal,0));\n"
    "}\n";

static const char* SolidFragShaderSrc =
    "uniform vec4 Color;\n"
    "void main()\n"
    "{\n"
    "   gl_FragColor = Color;\n"
    "}\n";

static const char* GouraudFragShaderSrc =
    "varying vec4 oColor;\n"
    "void main()\n"
    "{\n"
    "   gl_FragColor = oColor;\n"
    "}\n";

static const char* TextureFragShaderSrc =
    "uniform sampler2D Texture0;\n"
    "varying vec4 oColor;\n"
    "varying vec2 oTexCoord;\n"
    "void main()\n"
    "{\n"
    "   gl_FragColor = oColor * texture2D(Texture0, oTexCoord);\n"
    "   if (gl_FragColor.a < 0.4)\n"
    "       discard;\n"
    "}\n";

#define LIGHTING_COMMON                                                 \
    "uniform   vec3 Ambient;\n"                                               \
    "uniform   vec4 LightPos[8];\n"                                           \
    "uniform   vec4 LightColor[8];\n"                                         \
    "uniform   float LightCount;\n"                                          \
    "varying   vec4 oColor;\n"                                                  \
    "varying   vec2 oTexCoord;\n"                                               \
    "varying   vec3 oNormal;\n"                                                 \
    "varying   vec3 oVPos;\n"                                                   \
    "vec4 DoLight()\n"                                        \
    "{\n"                                                               \
    "   vec3 norm = normalize(oNormal);\n"                             \
    "   vec3 light = Ambient;\n"                                        \
    "   for (int i = 0; i < int(LightCount); i++)\n"                \
    "   {\n"                                                            \
    "       vec3 ltp = (LightPos[i].xyz - oVPos);\n"              \
    "       float  ldist = length(ltp);\n"                             \
    "       ltp = normalize(ltp);\n"                             \
    "       light += clamp(LightColor[i].rgb * oColor.rgb * (dot(norm, ltp) / ldist), 0.0,1.0);\n" \
    "   }\n"                                                            \
    "   return vec4(light, oColor.a);\n"                               \
    "}\n"

static const char* LitSolidFragShaderSrc =
    LIGHTING_COMMON
    "void main()\n"
    "{\n"
    "   gl_FragColor = DoLight() * oColor;\n"
    "}\n";

static const char* LitTextureFragShaderSrc =
    "uniform sampler2D Texture0;\n"
    LIGHTING_COMMON
    "void main()\n"
    "{\n"
    "   gl_FragColor = DoLight() * texture2D(Texture0, oTexCoord);\n"
    "}\n";

static const char* AlphaTextureFragShaderSrc =
    "uniform sampler2D Texture0;\n"
    "varying vec4 oColor;\n"
    "varying vec2 oTexCoord;\n"
    "void main()\n"
    "{\n"
    "   gl_FragColor = oColor * vec4(1,1,1,texture2D(Texture0, oTexCoord).a);\n"
    "}\n";

static const char* MultiTextureFragShaderSrc =
    "uniform sampler2D Texture0;\n"
    "uniform sampler2D Texture1;\n"
    "varying vec4 oColor;\n"
    "varying vec2 oTexCoord;\n"
    "varying vec2 oTexCoord1;\n"
    "void main()\n"
    "{\n"
	"	vec4 color1 = texture2D(Texture0, oTexCoord);\n"
	"	vec4 color2 = texture2D(Texture1, oTexCoord1);\n"
	"	color2.rgb = color2.rgb * mix(1.9, 1.2, clamp(length(color2.rgb),0.0,1.0));\n"
	"	color2 = color1 * color2;\n"
	"   if (color2.a <= 0.6)\n"
	"		discard;\n"
	"	gl_FragColor = color2;\n"
    "}\n";

static const char* PostProcessVertexShaderSrc =
    "uniform mat4 View;\n"
    "uniform mat4 Texm;\n"
    "attribute vec4 Position;\n"
    "attribute vec2 TexCoord;\n"
    "varying  vec2 oTexCoord;\n"
    "void main()\n"
    "{\n"
    "   gl_Position = View * Position;\n"
    "   oTexCoord = vec2(Texm * vec4(TexCoord,0,1));\n"
    "   oTexCoord.y = 1.0-oTexCoord.y;\n"
    "}\n";

static const char* PostProcessFragShaderSrc =
    "uniform vec2 LensCenter;\n"
    "uniform vec2 ScreenCenter;\n"
    "uniform vec2 Scale;\n"
    "uniform vec2 ScaleIn;\n"
    "uniform vec4 HmdWarpParam;\n"
    "uniform sampler2D Texture0;\n"
    "varying vec2 oTexCoord;\n"
    "\n"
    "vec2 HmdWarp(vec2 in01)\n"
    "{\n"
    "   vec2  theta = (in01 - LensCenter) * ScaleIn;\n" // Scales to [-1, 1]
    "   float rSq = theta.x * theta.x + theta.y * theta.y;\n"
    "   vec2  theta1 = theta * (HmdWarpParam.x + HmdWarpParam.y * rSq + "
    "                           HmdWarpParam.z * rSq * rSq + HmdWarpParam.w * rSq * rSq * rSq);\n"
    "   return LensCenter + Scale * theta1;\n"
    "}\n"
    "void main()\n"
    "{\n"
    "   vec2 tc = HmdWarp(oTexCoord);\n"
    "   if (!all(equal(clamp(tc, ScreenCenter-vec2(0.25,0.5), ScreenCenter+vec2(0.25,0.5)), tc)))\n"
    "       gl_FragColor = vec4(0);\n"
    "   else\n"
    "       gl_FragColor = texture2D(Texture0, tc);\n"
    "}\n";

// Shader with lens distortion and chromatic aberration correction.
static const char* PostProcessFullFragShaderSrc =
    "uniform vec2 LensCenter;\n"
    "uniform vec2 ScreenCenter;\n"
    "uniform vec2 Scale;\n"
    "uniform vec2 ScaleIn;\n"
    "uniform vec4 HmdWarpParam;\n"
    "uniform vec4 ChromAbParam;\n"
    "uniform sampler2D Texture0;\n"
    "varying vec2 oTexCoord;\n"
    "\n"
    // Scales input texture coordinates for distortion.
    // ScaleIn maps texture coordinates to Scales to ([-1, 1]), although top/bottom will be
    // larger due to aspect ratio.
    "void main()\n"
    "{\n"
    "   vec2  theta = (oTexCoord - LensCenter) * ScaleIn;\n" // Scales to [-1, 1]
    "   float rSq= theta.x * theta.x + theta.y * theta.y;\n"
    "   vec2  theta1 = theta * (HmdWarpParam.x + HmdWarpParam.y * rSq + "
    "                  HmdWarpParam.z * rSq * rSq + HmdWarpParam.w * rSq * rSq * rSq);\n"
    "   \n"
    "   // Detect whether blue texture coordinates are out of range since these will scaled out the furthest.\n"
    "   vec2 thetaBlue = theta1 * (ChromAbParam.z + ChromAbParam.w * rSq);\n"
    "   vec2 tcBlue = LensCenter + Scale * thetaBlue;\n"
    "   if (!all(equal(clamp(tcBlue, ScreenCenter-vec2(0.25,0.5), ScreenCenter+vec2(0.25,0.5)), tcBlue)))\n"
    "   {\n"
    "       gl_FragColor = vec4(0);\n"
    "       return;\n"
    "   }\n"
    "   \n"
    "   // Now do blue texture lookup.\n"
    "   float blue = texture2D(Texture0, tcBlue).b;\n"
    "   \n"
    "   // Do green lookup (no scaling).\n"
    "   vec2  tcGreen = LensCenter + Scale * theta1;\n"
    "   vec4  center = texture2D(Texture0, tcGreen);\n"
    "   \n"
    "   // Do red scale and lookup.\n"
    "   vec2  thetaRed = theta1 * (ChromAbParam.x + ChromAbParam.y * rSq);\n"
    "   vec2  tcRed = LensCenter + Scale * thetaRed;\n"
    "   float red = texture2D(Texture0, tcRed).r;\n"
    "   \n"
    "   gl_FragColor = vec4(red, center.g, blue, center.a);\n"
    "}\n";

static const char* VShaderSrcs[VShader_Count] =
{
    DirectVertexShaderSrc,
    StdVertexShaderSrc,
    PostProcessVertexShaderSrc
};
static const char* FShaderSrcs[FShader_Count] =
{
    SolidFragShaderSrc,
    GouraudFragShaderSrc,
    TextureFragShaderSrc,
    AlphaTextureFragShaderSrc,
    PostProcessFragShaderSrc,
    PostProcessFullFragShaderSrc,
    LitSolidFragShaderSrc,
    LitTextureFragShaderSrc,
    MultiTextureFragShaderSrc
};



RenderDevice::RenderDevice(const RendererParams& p)
{
    for (int i = 0; i < VShader_Count; i++)
        VertexShaders[i] = *new Shader(this, Shader_Vertex, VShaderSrcs[i]);

    for (int i = 0; i < FShader_Count; i++)
        FragShaders[i] = *new Shader(this, Shader_Fragment, FShaderSrcs[i]);

    Ptr<ShaderSet> gouraudShaders = *new ShaderSet();
    gouraudShaders->SetShader(VertexShaders[VShader_MVP]);
    gouraudShaders->SetShader(FragShaders[FShader_Gouraud]);
    DefaultFill = *new ShaderFill(gouraudShaders);

    glGenFramebuffersEXT(1, &CurrentFbo);
}

Shader *RenderDevice::LoadBuiltinShader(ShaderStage stage, int shader)
{
    switch (stage)
    {
    case Shader_Vertex: return VertexShaders[shader];
    case Shader_Fragment: return FragShaders[shader];
    default:
        return NULL;
    }
}


void RenderDevice::BeginRendering()
{
    glEnable(GL_DEPTH_TEST);
    glEnable(GL_CULL_FACE);
    glFrontFace(GL_CW);

    glLineWidth(3.0f);
    glEnable(GL_LINE_SMOOTH);
    glEnable(GL_BLEND);
    glBlendFunc(GL_SRC_ALPHA, GL_ONE_MINUS_SRC_ALPHA);

    glMatrixMode(GL_MODELVIEW);
    glLoadIdentity();
}

void RenderDevice::SetDepthMode(bool enable, bool write, CompareFunc func)
{
    if (enable)
    {
        glEnable(GL_DEPTH_TEST);
        glDepthMask(write);
        switch (func)
        {
        case Compare_Always:  glDepthFunc(GL_ALWAYS); break;
        case Compare_Less:    glDepthFunc(GL_LESS); break;
        case Compare_Greater: glDepthFunc(GL_GREATER); break;
        default: assert(0);
        }
    }
    else
        glDisable(GL_DEPTH_TEST);
}

void RenderDevice::SetRealViewport(const Viewport& vp)
{
<<<<<<< HEAD
//    int wh;
//    if (CurRenderTarget)
//        wh = CurRenderTarget->Height;
//    else
//        wh = WindowHeight;
//
//    glViewport(vp.x, wh-vp.y-vp.h, vp.w, vp.h);
//
//    glEnable(GL_SCISSOR_TEST);
//    glScissor(vp.x, wh-vp.y-vp.h, vp.w, vp.h);
    glViewport(vp.x, vp.y, vp.w, vp.h);
=======
    int wh;
    if (CurRenderTarget)
        wh = CurRenderTarget->Height;
    else
        wh = WindowHeight;
    glViewport(vp.x, wh-vp.y-vp.h, vp.w, vp.h);

    glEnable(GL_SCISSOR_TEST);
    glScissor(vp.x, wh-vp.y-vp.h, vp.w, vp.h);
>>>>>>> b71a796b
}

void RenderDevice::Clear(float r, float g, float b, float a, float depth)
{
    glClearColor(r,g,b,a);
    glClearDepth(depth);
    glClear(GL_COLOR_BUFFER_BIT | GL_DEPTH_BUFFER_BIT | GL_STENCIL_BUFFER_BIT);
}

RBuffer* RenderDevice::GetDepthBuffer(int w, int h, int ms)
{
    for (unsigned i = 0; i < DepthBuffers.GetSize(); i++)
        if (w == DepthBuffers[i]->Width && h == DepthBuffers[i]->Height)// && ms == DepthBuffers[i]->Samples)
            return DepthBuffers[i];

    //Ptr<Texture> newDepth = *CreateTexture(Texture_Depth|Texture_RenderTarget|ms, w, h, NULL);
    Ptr<RBuffer> newDepth = *new RBuffer(GL_DEPTH24_STENCIL8, w, h); // combined depth stencil
    DepthBuffers.PushBack(newDepth);
    return newDepth.GetPtr();
}

void RenderDevice::SetRenderTarget(Render::Texture* color, Render::Texture*, Render::Texture* stencil)
{
    OVR_UNUSED(stencil);

    CurRenderTarget = (Texture*)color;
    if (color == NULL)
    {
        glBindFramebufferEXT(GL_FRAMEBUFFER_EXT, 0);
        return;
    }
    //if (depth == NULL)
    RBuffer* depth = GetDepthBuffer(color->GetWidth(), color->GetHeight(), 0); //CurRenderTarget->Samples);

    glBindFramebufferEXT(GL_FRAMEBUFFER_EXT, CurrentFbo);
    glFramebufferTexture2DEXT(GL_FRAMEBUFFER_EXT, GL_COLOR_ATTACHMENT0_EXT, GL_TEXTURE_2D, ((Texture*)color)->TexId, 0);
    if (depth)
        //glFramebufferTexture2DEXT(GL_FRAMEBUFFER_EXT, GL_DEPTH_ATTACHMENT_EXT, GL_TEXTURE_2D, ((Texture*)depth)->TexId, 0);
        glFramebufferRenderbufferEXT(GL_FRAMEBUFFER_EXT, GL_DEPTH_ATTACHMENT_EXT, GL_RENDERBUFFER_EXT, ((RBuffer*)depth)->BufId);
    else
        glFramebufferRenderbufferEXT(GL_FRAMEBUFFER_EXT, GL_DEPTH_ATTACHMENT_EXT, GL_RENDERBUFFER_EXT, 0);

    GLenum status = glCheckFramebufferStatusEXT(GL_FRAMEBUFFER_EXT);
    if (status != GL_FRAMEBUFFER_COMPLETE_EXT)
        OVR_DEBUG_LOG(("framebuffer not complete: %x", status));
}


void RenderDevice::SetWorldUniforms(const Matrix4f& proj)
{
    Proj = proj.Transposed();
}

void RenderDevice::SetTexture(Render::ShaderStage, int slot, const Texture* t)
{
    glActiveTexture(GL_TEXTURE0 + slot);
    glBindTexture(GL_TEXTURE_2D, ((Texture*)t)->TexId);
    glActiveTexture(GL_TEXTURE0);
}

Buffer* RenderDevice::CreateBuffer()
{
    return new Buffer(this);
}

Fill* RenderDevice::CreateSimpleFill(int flags)
{
    OVR_UNUSED(flags);
    return DefaultFill;
}


void RenderDevice::Render(const Matrix4f& matrix, Model* model)
{
    // Store data in buffers if not already
    if (!model->VertexBuffer)
    {
        Ptr<Render::Buffer> vb = *CreateBuffer();
        vb->Data(Buffer_Vertex, &model->Vertices[0], model->Vertices.GetSize() * sizeof(Vertex));
        model->VertexBuffer = vb;
    }
    if (!model->IndexBuffer)
    {
        Ptr<Render::Buffer> ib = *CreateBuffer();
        ib->Data(Buffer_Index, &model->Indices[0], model->Indices.GetSize() * 2);
        model->IndexBuffer = ib;
    }

    Render(model->Fill ? (const Fill*)model->Fill : (const Fill*)DefaultFill,
           model->VertexBuffer, model->IndexBuffer,
           matrix, 0, (int)model->Indices.GetSize(), model->GetPrimType());
}

void RenderDevice::Render(const Fill* fill, Render::Buffer* vertices, Render::Buffer* indices,
                      const Matrix4f& matrix, int offset, int count, PrimitiveType rprim)
{
    ShaderSet* shaders = (ShaderSet*) ((ShaderFill*)fill)->GetShaders();

    GLenum prim;
    switch (rprim)
    {
    case Prim_Triangles:
        prim = GL_TRIANGLES;
        break;
    case Prim_Lines:
        prim = GL_LINES;
        break;
    case Prim_TriangleStrip:
        prim = GL_TRIANGLE_STRIP;
        break;
    default:
        assert(0);
        return;
    }

    fill->Set();
    if (shaders->ProjLoc >= 0)
        glUniformMatrix4fv(shaders->ProjLoc, 1, 0, &Proj.M[0][0]);
    if (shaders->ViewLoc >= 0)
        glUniformMatrix4fv(shaders->ViewLoc, 1, 0, &matrix.Transposed().M[0][0]);

    if (shaders->UsesLighting && Lighting->Version != shaders->LightingVer)
    {
        shaders->LightingVer = Lighting->Version;
        Lighting->Set(shaders);
    }

    glBindBuffer(GL_ARRAY_BUFFER, ((Buffer*)vertices)->GLBuffer);
    for (int i = 0; i < 5; i++)
        glEnableVertexAttribArray(i);

    glVertexAttribPointer(0, 3, GL_FLOAT, false, sizeof(Vertex), (char*)offset + offsetof(Vertex, Pos));
    glVertexAttribPointer(1, 4, GL_UNSIGNED_BYTE, true, sizeof(Vertex), (char*)offset + offsetof(Vertex, C));
    glVertexAttribPointer(2, 2, GL_FLOAT, false, sizeof(Vertex), (char*)offset + offsetof(Vertex, U));
    glVertexAttribPointer(3, 2, GL_FLOAT, false, sizeof(Vertex), (char*)offset + offsetof(Vertex, U2));
    glVertexAttribPointer(4, 3, GL_FLOAT, false, sizeof(Vertex), (char*)offset + offsetof(Vertex, Norm));

    if (indices)
    {
        glBindBuffer(GL_ELEMENT_ARRAY_BUFFER, ((Buffer*)indices)->GLBuffer);
        glDrawElements(prim, count, GL_UNSIGNED_SHORT, NULL);
        glBindBuffer(GL_ELEMENT_ARRAY_BUFFER, 0);
    }
    else
    {
        glDrawArrays(prim, 0, count);
    }

    for (int i = 0; i < 5; i++)
        glDisableVertexAttribArray(i);
}

void RenderDevice::RenderWithAlpha(const Fill* fill, Render::Buffer* vertices, Render::Buffer* indices,
                                   const Matrix4f& matrix, int offset, int count, PrimitiveType rprim)
{
    //glEnable(GL_BLEND);
    Render(fill, vertices, indices, matrix, offset, count, rprim);
    //glDisable(GL_BLEND);
}

void RenderDevice::SetLighting(const LightingParams* lt)
{
    Lighting = lt;
}

Buffer::~Buffer()
{
    if (GLBuffer)
        glDeleteBuffers(1, &GLBuffer);
}

bool Buffer::Data(int use, const void* buffer, size_t size)
{
    switch (use & Buffer_TypeMask)
    {
    case Buffer_Index:     Use = GL_ELEMENT_ARRAY_BUFFER; break;
    default:               Use = GL_ARRAY_BUFFER; break;
    }

    if (!GLBuffer)
        glGenBuffers(1, &GLBuffer);

    int mode = GL_DYNAMIC_DRAW;
    if (use & Buffer_ReadOnly)
        mode = GL_STATIC_DRAW;

    glBindBuffer(Use, GLBuffer);
    glBufferData(Use, size, buffer, mode);
    glBindBuffer(Use, 0);
    return 1;
}

void* Buffer::Map(size_t start, size_t size, int flags)
{
    int mode = GL_WRITE_ONLY;
    //if (flags & Map_Unsynchronized)
    //    mode |= GL_MAP_UNSYNCHRONIZED;
<<<<<<< HEAD

=======
    
>>>>>>> b71a796b
    glBindBuffer(Use, GLBuffer);
    void* v = glMapBuffer(Use, mode);
    glBindBuffer(Use, 0);
    return v;
}

bool Buffer::Unmap(void*)
{
    glBindBuffer(Use, GLBuffer);
    int r = glUnmapBuffer(Use);
    glBindBuffer(Use, 0);
    return r;
}

bool Shader::Compile(const char* src)
{
    if (!GLShader)
        GLShader = glCreateShader(GLStage());

    glShaderSource(GLShader, 1, &src, 0);
    glCompileShader(GLShader);
    GLint r;
    glGetShaderiv(GLShader, GL_COMPILE_STATUS, &r);
    if (!r)
    {
        GLchar msg[1024];
        glGetShaderInfoLog(GLShader, sizeof(msg), 0, msg);
        if (msg[0])
            OVR_DEBUG_LOG(("Compiling shader\n%s\nfailed: %s\n", src, msg));
        if (!r)
            return 0;
    }
    return 1;
}

ShaderSet::ShaderSet()
{
    Prog = glCreateProgram();
}
ShaderSet::~ShaderSet()
{
    glDeleteProgram(Prog);
}

bool ShaderSet::Link()
{
    glBindAttribLocation(Prog, 0, "Position");
    glBindAttribLocation(Prog, 1, "Color");
    glBindAttribLocation(Prog, 2, "TexCoord");
    glBindAttribLocation(Prog, 3, "TexCoord1");
    glBindAttribLocation(Prog, 4, "Normal");

    glLinkProgram(Prog);
    GLint r;
    glGetProgramiv(Prog, GL_LINK_STATUS, &r);
    if (!r)
    {
        GLchar msg[1024];
        glGetProgramInfoLog(Prog, sizeof(msg), 0, msg);
        OVR_DEBUG_LOG(("Linking shaders failed: %s\n", msg));
        if (!r)
            return 0;
    }
    glUseProgram(Prog);

    UniformInfo.Clear();
    LightingVer = 0;
    UsesLighting = 0;
    GLuint i = 0;
    for(;; i++)
    {
        GLsizei namelen;
        GLint size = 0;
        GLenum type;
        GLchar name[32];
        glGetActiveUniform(Prog, i, sizeof(name), &namelen, &size, &type, name);
        if (size)
        {
            int l = glGetUniformLocation(Prog, name);
            char *np = name;
            while (*np)
            {
                if (*np == '[')
                    *np = 0;
                np++;
            }
            Uniform u;
            u.Name = name;
            u.Location = l;
            u.Size = size;
            switch (type)
            {
            case GL_FLOAT:      u.Type = 1; break;
            case GL_FLOAT_VEC2: u.Type = 2; break;
            case GL_FLOAT_VEC3: u.Type = 3; break;
            case GL_FLOAT_VEC4: u.Type = 4; break;
            case GL_FLOAT_MAT4: u.Type = 16; break;
            default:
                continue;
            }
            UniformInfo.PushBack(u);
            if (!strcmp(name, "LightCount"))
                UsesLighting = 1;
        }
        else
            break;
    }

    ProjLoc = glGetUniformLocation(Prog, "Proj");
    ViewLoc = glGetUniformLocation(Prog, "View");
    for (int i = 0; i < 8; i++)
    {
        char texv[32];
        sprintf(texv, "Texture%d", i);
        TexLoc[i] = glGetUniformLocation(Prog, texv);
        if (TexLoc[i] < 0)
            break;

        glUniform1i(TexLoc[i], i);
    }
    if (UsesLighting)
        OVR_ASSERT(ProjLoc >= 0 && ViewLoc >= 0);
    return 1;
}

void ShaderSet::Set(PrimitiveType) const
{
    glUseProgram(Prog);
}

bool ShaderSet::SetUniform(const char* name, int n, const float* v)
{
    for (int i = 0; i < UniformInfo.GetSize(); i++)
        if (!strcmp(UniformInfo[i].Name.ToCStr(), name))
        {
            OVR_ASSERT(UniformInfo[i].Location >= 0);
            glUseProgram(Prog);
            switch (UniformInfo[i].Type)
            {
            case 1:   glUniform1fv(UniformInfo[i].Location, n, v); break;
            case 2:   glUniform2fv(UniformInfo[i].Location, n/2, v); break;
            case 3:   glUniform3fv(UniformInfo[i].Location, n/3, v); break;
            case 4:   glUniform4fv(UniformInfo[i].Location, n/4, v); break;
            default: OVR_ASSERT(0);
            }
            return 1;
        }

    OVR_DEBUG_LOG(("Warning: uniform %s not present in selected shader", name));
    return 0;
}

bool ShaderSet::SetUniform4x4f(const char* name, const Matrix4f& m)
{
    for (int i = 0; i < UniformInfo.GetSize(); i++)
        if (!strcmp(UniformInfo[i].Name.ToCStr(), name))
        {
            glUseProgram(Prog);
            glUniformMatrix4fv(UniformInfo[i].Location, 1, 1, &m.M[0][0]);
            return 1;
        }

    OVR_DEBUG_LOG(("Warning: uniform %s not present in selected shader", name));
    return 0;
}

Texture::Texture(RenderDevice* r, int w, int h) : Ren(r), Width(w), Height(h)
{
    glGenTextures(1, &TexId);
}

Texture::~Texture()
{
    if (TexId)
        glDeleteTextures(1, &TexId);
}

void Texture::Set(int slot, Render::ShaderStage stage) const
{
    Ren->SetTexture(stage, slot, this);
}

void Texture::SetSampleMode(int sm)
{
    glBindTexture(GL_TEXTURE_2D, TexId);
    switch (sm & Sample_FilterMask)
    {
    case Sample_Linear:
        glTexParameteri(GL_TEXTURE_2D, GL_TEXTURE_MIN_FILTER, GL_LINEAR_MIPMAP_LINEAR);
        glTexParameteri(GL_TEXTURE_2D, GL_TEXTURE_MAG_FILTER, GL_LINEAR);
        glTexParameteri(GL_TEXTURE_2D, GL_TEXTURE_MAX_ANISOTROPY_EXT, 0);
        break;

    case Sample_Anisotropic:
        glTexParameteri(GL_TEXTURE_2D, GL_TEXTURE_MIN_FILTER, GL_LINEAR_MIPMAP_LINEAR);
        glTexParameteri(GL_TEXTURE_2D, GL_TEXTURE_MAG_FILTER, GL_LINEAR);
        glTexParameteri(GL_TEXTURE_2D, GL_TEXTURE_MAX_ANISOTROPY_EXT, 8);
        break;

    case Sample_Nearest:
        glTexParameteri(GL_TEXTURE_2D, GL_TEXTURE_MAG_FILTER, GL_NEAREST);
        glTexParameteri(GL_TEXTURE_2D, GL_TEXTURE_MAG_FILTER, GL_NEAREST);
        glTexParameteri(GL_TEXTURE_2D, GL_TEXTURE_MAX_ANISOTROPY_EXT, 0);
        break;
    }

    switch (sm & Sample_AddressMask)
    {
    case Sample_Repeat:
        glTexParameteri(GL_TEXTURE_2D, GL_TEXTURE_WRAP_S, GL_REPEAT);
        glTexParameteri(GL_TEXTURE_2D, GL_TEXTURE_WRAP_T, GL_REPEAT);
        break;

    case Sample_Clamp:
        glTexParameteri(GL_TEXTURE_2D, GL_TEXTURE_WRAP_S, GL_CLAMP_TO_EDGE);
        glTexParameteri(GL_TEXTURE_2D, GL_TEXTURE_WRAP_T, GL_CLAMP_TO_EDGE);
        break;

    case Sample_ClampBorder:
        glTexParameteri(GL_TEXTURE_2D, GL_TEXTURE_WRAP_S, GL_CLAMP_TO_BORDER);
        glTexParameteri(GL_TEXTURE_2D, GL_TEXTURE_WRAP_T, GL_CLAMP_TO_BORDER);
        break;
    }
    glBindTexture(GL_TEXTURE_2D, 0);
}

Texture* RenderDevice::CreateTexture(int format, int width, int height, const void* data, int mipcount)
{
    GLenum   glformat, gltype = GL_UNSIGNED_BYTE;
    switch(format & Texture_TypeMask)
    {
    case Texture_RGBA:  glformat = GL_RGBA; break;
    case Texture_R:     glformat = GL_ALPHA; break;
    case Texture_Depth: glformat = GL_DEPTH; gltype = GL_DEPTH_COMPONENT; break;
    case Texture_DXT1:  glformat = GL_COMPRESSED_RGBA_S3TC_DXT1_EXT; break;
    case Texture_DXT3:  glformat = GL_COMPRESSED_RGBA_S3TC_DXT3_EXT; break;
    case Texture_DXT5:  glformat = GL_COMPRESSED_RGBA_S3TC_DXT5_EXT; break;
    default:
        return NULL;
    }
    Texture* NewTex = new Texture(this, width, height);
    glBindTexture(GL_TEXTURE_2D, NewTex->TexId);
    glGetError();
<<<<<<< HEAD

=======
    
>>>>>>> b71a796b
    if (format & Texture_Compressed)
    {
        const unsigned char* level = (const unsigned char*)data;
        int w = width, h = height;
        for (int i = 0; i < mipcount; i++)
        {
            int mipsize = GetTextureSize(format, w, h);
            glCompressedTexImage2D(GL_TEXTURE_2D, i, glformat, w, h, 0, mipsize, level);

            level += mipsize;
            w >>= 1;
            h >>= 1;
            if (w < 1) w = 1;
            if (h < 1) h = 1;
        }
    }
    else
        glTexImage2D(GL_TEXTURE_2D, 0, glformat, width, height, 0, glformat, gltype, data);

    glTexParameteri(GL_TEXTURE_2D, GL_TEXTURE_WRAP_S, GL_REPEAT);
    glTexParameteri(GL_TEXTURE_2D, GL_TEXTURE_WRAP_T, GL_REPEAT);
    glTexParameteri(GL_TEXTURE_2D, GL_TEXTURE_MIN_FILTER, GL_LINEAR_MIPMAP_LINEAR);
    glTexParameteri(GL_TEXTURE_2D, GL_TEXTURE_MAG_FILTER, GL_LINEAR);

    if (format == (Texture_RGBA|Texture_GenMipmaps)) // not render target
    {
        int srcw = width, srch = height;
        int level = 0;
        UByte* mipmaps = NULL;
        do
        {
            level++;
            int mipw = srcw >> 1; if (mipw < 1) mipw = 1;
            int miph = srch >> 1; if (miph < 1) miph = 1;
            if (mipmaps == NULL)
                mipmaps = (UByte*)OVR_ALLOC(mipw * miph * 4);
            FilterRgba2x2(level == 1 ? (const UByte*)data : mipmaps, srcw, srch, mipmaps);
            glTexImage2D(GL_TEXTURE_2D, level, glformat, mipw, miph, 0, glformat, gltype, mipmaps);
            srcw = mipw;
            srch = miph;
        } while (srcw > 1 || srch > 1);
        if (mipmaps)
            OVR_FREE(mipmaps);
        glTexParameteri(GL_TEXTURE_2D, GL_TEXTURE_MAX_LEVEL, level);
    }
    else
    {
        glTexParameteri(GL_TEXTURE_2D, GL_TEXTURE_MAX_LEVEL, mipcount-1);
    }

    OVR_ASSERT(!glGetError());
    glBindTexture(GL_TEXTURE_2D, 0);
    return NewTex;
}

<<<<<<< HEAD
=======
bool RenderDevice::SetFullscreen(DisplayMode fullscreen)
{
    Params.Fullscreen = fullscreen;
    return true;
}

>>>>>>> b71a796b
RBuffer::RBuffer(GLenum format, GLint w, GLint h)
{
    Width = w;
    Height = h;
    glGenRenderbuffersEXT(1, &BufId);
    glBindRenderbufferEXT(GL_RENDERBUFFER_EXT, BufId);
    glRenderbufferStorageEXT(GL_RENDERBUFFER_EXT, format, w, h);
    glBindRenderbufferEXT(GL_RENDERBUFFER_EXT, 0);
}

RBuffer::~RBuffer()
{
    glDeleteRenderbuffersEXT(1, &BufId);
}

}}}<|MERGE_RESOLUTION|>--- conflicted
+++ resolved
@@ -325,7 +325,6 @@
 
 void RenderDevice::SetRealViewport(const Viewport& vp)
 {
-<<<<<<< HEAD
 //    int wh;
 //    if (CurRenderTarget)
 //        wh = CurRenderTarget->Height;
@@ -337,17 +336,6 @@
 //    glEnable(GL_SCISSOR_TEST);
 //    glScissor(vp.x, wh-vp.y-vp.h, vp.w, vp.h);
     glViewport(vp.x, vp.y, vp.w, vp.h);
-=======
-    int wh;
-    if (CurRenderTarget)
-        wh = CurRenderTarget->Height;
-    else
-        wh = WindowHeight;
-    glViewport(vp.x, wh-vp.y-vp.h, vp.w, vp.h);
-
-    glEnable(GL_SCISSOR_TEST);
-    glScissor(vp.x, wh-vp.y-vp.h, vp.w, vp.h);
->>>>>>> b71a796b
 }
 
 void RenderDevice::Clear(float r, float g, float b, float a, float depth)
@@ -545,11 +533,7 @@
     int mode = GL_WRITE_ONLY;
     //if (flags & Map_Unsynchronized)
     //    mode |= GL_MAP_UNSYNCHRONIZED;
-<<<<<<< HEAD
-
-=======
-    
->>>>>>> b71a796b
+
     glBindBuffer(Use, GLBuffer);
     void* v = glMapBuffer(Use, mode);
     glBindBuffer(Use, 0);
@@ -793,11 +777,7 @@
     Texture* NewTex = new Texture(this, width, height);
     glBindTexture(GL_TEXTURE_2D, NewTex->TexId);
     glGetError();
-<<<<<<< HEAD
-
-=======
-    
->>>>>>> b71a796b
+
     if (format & Texture_Compressed)
     {
         const unsigned char* level = (const unsigned char*)data;
@@ -853,15 +833,12 @@
     return NewTex;
 }
 
-<<<<<<< HEAD
-=======
 bool RenderDevice::SetFullscreen(DisplayMode fullscreen)
 {
     Params.Fullscreen = fullscreen;
     return true;
 }
 
->>>>>>> b71a796b
 RBuffer::RBuffer(GLenum format, GLint w, GLint h)
 {
     Width = w;
