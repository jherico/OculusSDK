--- conflicted
+++ resolved
@@ -26,15 +26,10 @@
 
 namespace OVR { namespace Render {
 
-<<<<<<< HEAD
-Texture* LoadTextureTga(RenderDevice* ren, File* f)
-{
-=======
 Texture* LoadTextureTga(RenderDevice* ren, File* f, unsigned char alpha)
 {
     f->SeekToBegin();
     
->>>>>>> b71a796b
     int desclen = f->ReadUByte();
     int palette = f->ReadUByte();
     OVR_UNUSED(palette);
@@ -68,11 +63,7 @@
                     imgdata[y*bpl+x*4+0] = buf[2];
                     imgdata[y*bpl+x*4+1] = buf[1];
                     imgdata[y*bpl+x*4+2] = buf[0];
-<<<<<<< HEAD
-                    imgdata[y*bpl+x*4+3] = 255;
-=======
                     imgdata[y*bpl+x*4+3] = alpha;
->>>>>>> b71a796b
                 }
             break;
         case 32:
@@ -83,12 +74,9 @@
                     imgdata[y*bpl+x*4+0] = buf[2];
                     imgdata[y*bpl+x*4+1] = buf[1];
                     imgdata[y*bpl+x*4+2] = buf[0];
-<<<<<<< HEAD
-=======
                     if (buf[3] == 255)
                         imgdata[y*bpl+x*4+3] = alpha;
                     else
->>>>>>> b71a796b
                     imgdata[y*bpl+x*4+3] = buf[3];
                 }
             break;
