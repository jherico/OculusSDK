--- conflicted
+++ resolved
@@ -334,13 +334,9 @@
 
     // Overrident to apply proper blend state.
     virtual void FillRect(float left, float top, float right, float bottom, Color c);
-<<<<<<< HEAD
-	virtual void RenderText(const struct Font* font, const char* str, float x, float y, float size, Color c);
-=======
     virtual void FillGradientRect(float left, float top, float right, float bottom, Color col_top, Color col_btm);
 	virtual void RenderText(const struct Font* font, const char* str, float x, float y, float size, Color c);
     virtual void RenderImage(float left, float top, float right, float bottom, ShaderFill* image);
->>>>>>> b71a796b
 
     virtual void Render(const Matrix4f& matrix, Model* model);
     virtual void Render(const Fill* fill, Render::Buffer* vertices, Render::Buffer* indices,
