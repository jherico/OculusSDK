/************************************************************************************

Filename    :   Render_D3D1X_Device.h
Content     :   RenderDevice implementation header for D3DX10/11.
Created     :   September 10, 2012
Authors     :   Andrew Reisse

<<<<<<< HEAD
Copyright   :   Copyright 2012 Oculus VR, LLC All Rights reserved.
=======
Copyright   :   Copyright 2012 Oculus VR, LLC. All Rights reserved.
>>>>>>> 445caedf

Licensed under the Apache License, Version 2.0 (the "License");
you may not use this file except in compliance with the License.
You may obtain a copy of the License at

http://www.apache.org/licenses/LICENSE-2.0

Unless required by applicable law or agreed to in writing, software
distributed under the License is distributed on an "AS IS" BASIS,
WITHOUT WARRANTIES OR CONDITIONS OF ANY KIND, either express or implied.
See the License for the specific language governing permissions and
limitations under the License.

************************************************************************************/

// ***** IMPORTANT:
// This file can be included twice, once with OVR_D3D_VERSION=10 and
// once with OVR_D3D_VERSION=11.


#ifndef OVR_D3D_VERSION
#error define OVR_D3D_VERSION to 10 or 11
#endif

#include "Kernel/OVR_String.h"
#include "Kernel/OVR_Array.h"

#if (OVR_D3D_VERSION == 10 && !defined(_OVR_RENDERER_D3D10)) || \
    (OVR_D3D_VERSION == 11 && !defined(_OVR_RENDERER_D3D11))

#include "../Render/Render_Device.h"

#include <WinSock2.h>
#include <WS2tcpip.h>
#define WIN32_LEAN_AND_MEAN
#include <Windows.h>

#if (OVR_D3D_VERSION == 10)
#define _OVR_RENDERER_D3D10
#include <d3d10_1.h>

namespace OVR { namespace Render { namespace D3D10 {

#else // 11

#define _OVR_RENDERER_D3D11
#include <d3d11.h>

namespace OVR { namespace Render { namespace D3D11 {
#endif

class RenderDevice;

#ifdef D3D1x_
#undef D3D1x_
#endif
#ifdef ID3D1x
#undef ID3D1x
#endif

#if (OVR_D3D_VERSION == 10)
typedef ID3D10Device1           ID3D1xDevice;
typedef ID3D10Device1           ID3D1xDeviceContext;
typedef ID3D10RenderTargetView  ID3D1xRenderTargetView;
typedef int                     ID3D1xUnorderedAccessView;      // Typedeffing as int saves a lot of checking against DX version numbers when just copying around pointers.
typedef ID3D10Texture2D         ID3D1xTexture2D;
typedef ID3D10ShaderResourceView ID3D1xShaderResourceView;
typedef ID3D10DepthStencilView  ID3D1xDepthStencilView;
typedef ID3D10DepthStencilState ID3D1xDepthStencilState;
typedef ID3D10InputLayout       ID3D1xInputLayout;
typedef ID3D10Buffer            ID3D1xBuffer;
typedef ID3D10Resource          ID3D1xResource;
typedef ID3D10VertexShader      ID3D1xVertexShader;
typedef ID3D10PixelShader       ID3D1xPixelShader;
typedef ID3D10GeometryShader    ID3D1xGeometryShader;
typedef ID3D10BlendState        ID3D1xBlendState;
typedef ID3D10RasterizerState   ID3D1xRasterizerState;
typedef ID3D10SamplerState      ID3D1xSamplerState;
typedef ID3D10Query             ID3D1xQuery;
typedef ID3D10Blob              ID3D1xBlob;
typedef D3D10_VIEWPORT          D3D1x_VIEWPORT;
typedef D3D10_QUERY_DESC        D3D1x_QUERY_DESC;
#define D3D1x_(x)               D3D10_##x
#define ID3D1x(x)               ID3D10##x

#else // D3D 11
typedef ID3D11Device            ID3D1xDevice;
typedef ID3D11DeviceContext     ID3D1xDeviceContext;
typedef ID3D11RenderTargetView  ID3D1xRenderTargetView;
typedef ID3D11UnorderedAccessView ID3D1xUnorderedAccessView;
typedef ID3D11Texture2D         ID3D1xTexture2D;
typedef ID3D11ShaderResourceView ID3D1xShaderResourceView;
typedef ID3D11DepthStencilView  ID3D1xDepthStencilView;
typedef ID3D11DepthStencilState ID3D1xDepthStencilState;
typedef ID3D11InputLayout       ID3D1xInputLayout;
typedef ID3D11Buffer            ID3D1xBuffer;
typedef ID3D11Resource          ID3D1xResource;
typedef ID3D10Blob              ID3D1xBlob;
typedef ID3D11VertexShader      ID3D1xVertexShader;
typedef ID3D11PixelShader       ID3D1xPixelShader;
typedef ID3D11GeometryShader    ID3D1xGeometryShader;
typedef ID3D11BlendState        ID3D1xBlendState;
typedef ID3D11RasterizerState   ID3D1xRasterizerState;
typedef ID3D11SamplerState      ID3D1xSamplerState;
typedef ID3D11Query             ID3D1xQuery;
typedef D3D11_VIEWPORT          D3D1x_VIEWPORT;
typedef D3D11_QUERY_DESC        D3D1x_QUERY_DESC;
#define D3D1x_(x)               D3D11_##x
#define ID3D1x(x)               ID3D11##x
#endif

class Buffer;


class ShaderBase : public Render::Shader
{
public:
    RenderDevice*   Ren;
    unsigned char*  UniformData;
    int             UniformsSize;

    struct Uniform
    {
        String Name;
        int    Offset;
        int    Size;
    };
    Array<Uniform> UniformInfo;

    ShaderBase(RenderDevice* r, ShaderStage stage);
    ~ShaderBase();

    void InitUniforms(ID3D10Blob* s);
    bool SetUniform(const char* name, int n, const float* v);
    //virtual bool UseTransposeMatrix() const { return 1; }

    void UpdateBuffer(Buffer* b);
};


template<Render::ShaderStage SStage, class D3DShaderType>
class Shader : public ShaderBase
{
public:
    D3DShaderType*  D3DShader;

    Shader(RenderDevice* r, D3DShaderType* s) : ShaderBase(r, SStage), D3DShader(s) {}
    Shader(RenderDevice* r, ID3D1xBlob* s) : ShaderBase(r, SStage)
    {
        Load(s);
        InitUniforms(s);
    }
    ~Shader()
    {
        if(D3DShader)
        {
            D3DShader->Release();
        }
    }
    bool Load(ID3D1xBlob* shader)
    {
        return Load(shader->GetBufferPointer(), shader->GetBufferSize());
    }

    // These functions have specializations.
    bool Load(void* shader, size_t size);
    void Set(PrimitiveType prim) const;
    void SetUniformBuffer(Render::Buffer* buffers, int i = 0);
};

typedef Shader<Render::Shader_Vertex, ID3D1xVertexShader> VertexShader;
typedef Shader<Render::Shader_Geometry, ID3D1xGeometryShader> GeomShader;
typedef Shader<Render::Shader_Fragment, ID3D1xPixelShader> PixelShader;


class Buffer : public Render::Buffer
{
public:
    RenderDevice*     Ren;
    Ptr<ID3D1xBuffer> D3DBuffer;
    Ptr<ID3D1xShaderResourceView> D3DSrv;
#if (OVR_D3D_VERSION >= 11)
    Ptr<ID3D1xUnorderedAccessView> D3DUav;
#endif
    size_t            Size;
    int               Use;
    bool              Dynamic;

public:
    Buffer(RenderDevice* r) :
        Ren(r),
        Size(0),
        Use(0),
        Dynamic(false)
    {
    }
    ~Buffer();

    ID3D1xBuffer* GetBuffer()
    {
        return D3DBuffer;
    }

    ID3D1xShaderResourceView* GetSrv()
    {
        return D3DSrv;
    }

#if (OVR_D3D_VERSION >= 11)
    ID3D1xUnorderedAccessView* GetUav()
    {
        return D3DUav;
    }
#endif

    virtual size_t GetSize()
    {
        return Size;
    }
    virtual void*  Map(size_t start, size_t size, int flags = 0);
    virtual bool   Unmap(void* m);
    virtual bool   Data(int use, const void* buffer, size_t size);
};


class Texture : public Render::Texture
{
public:
    RenderDevice*                   Ren;
    Ptr<ID3D1xTexture2D>            Tex;
    // TODO: Add UAV...
    Ptr<ID3D1xShaderResourceView>   TexSv;
    Ptr<ID3D1xRenderTargetView>     TexRtv;
    Ptr<ID3D1xDepthStencilView>     TexDsv;
	Ptr<ID3D1xTexture2D>			TexStaging;
    mutable Ptr<ID3D1xSamplerState> Sampler;
    int                             Width, Height;
    int                             Samples;
    int                             Format;

    Texture(RenderDevice* r, int fmt, int w, int h);
    ~Texture();

    virtual int GetWidth() const
    {
        return Width;
    }
    virtual int GetHeight() const
    {
        return Height;
    }
    virtual int GetSamples() const
    {
        return Samples;
    }

    virtual void SetSampleMode(int sm);

    virtual void Set(int slot, Render::ShaderStage stage = Render::Shader_Fragment) const;

	virtual ovrTexture Get_ovrTexture();

	virtual void* GetInternalImplementation();
};


class RenderDevice : public Render::RenderDevice
{
public:
<<<<<<< HEAD
    Ptr<IDXGIFactory>           DXGIFactory;
    HWND                        Window;

    Ptr<ID3D1xDevice>           Device;
    Ptr<ID3D1xDeviceContext>    Context;
    Ptr<IDXGISwapChain>         SwapChain;
    Ptr<IDXGIAdapter>           Adapter;
    Ptr<IDXGIOutput>            FullscreenOutput;
    int                         FSDesktopX, FSDesktopY;
    int                         PreFullscreenX, PreFullscreenY, PreFullscreenW, PreFullscreenH;

    Ptr<ID3D1xTexture2D>        BackBuffer;
    Ptr<ID3D1xRenderTargetView> BackBufferRT;
    Ptr<Texture>                CurRenderTarget;
    Ptr<Texture>                CurDepthBuffer;
    Ptr<ID3D1xRasterizerState>  Rasterizer;
    Ptr<ID3D1xBlendState>       BlendState;
    D3D1x_VIEWPORT              D3DViewport;

    Ptr<ID3D1xDepthStencilState> DepthStates[1 + 2 * Compare_Count];
    Ptr<ID3D1xDepthStencilState> CurDepthState;
    Ptr<ID3D1xInputLayout>      ModelVertexIL;
    Ptr<ID3D1xInputLayout>      DistortionVertexIL;
    Ptr<ID3D1xInputLayout>      HeightmapVertexIL;

    Ptr<ID3D1xSamplerState>     SamplerStates[Sample_Count];
=======
    Ptr<IDXGIFactory>               DXGIFactory;
    HWND                            Window;

    Ptr<ID3D1xDevice>               Device;
    Ptr<ID3D1xDeviceContext>        Context;
    Ptr<IDXGISwapChain>             SwapChain;
    Ptr<IDXGIAdapter>               Adapter;
    Ptr<IDXGIOutput>                FullscreenOutput;
    int                             FSDesktopX, FSDesktopY;
    int                             PreFullscreenX, PreFullscreenY, PreFullscreenW, PreFullscreenH;

    Ptr<ID3D1xTexture2D>            BackBuffer;
    Ptr<ID3D1xRenderTargetView>     BackBufferRT;
#if (OVR_D3D_VERSION>=11)
    Ptr<ID3D1xUnorderedAccessView>  BackBufferUAV;
#endif
    Ptr<Texture>                    CurRenderTarget;
    Ptr<Texture>                    CurDepthBuffer;
    Ptr<ID3D1xRasterizerState>      Rasterizer;
    Ptr<ID3D1xBlendState>           BlendState;
    D3D1x_VIEWPORT                  D3DViewport;

    Ptr<ID3D1xDepthStencilState>    DepthStates[1 + 2 * Compare_Count];
    Ptr<ID3D1xDepthStencilState>    CurDepthState;
    Ptr<ID3D1xInputLayout>          ModelVertexIL;
    Ptr<ID3D1xInputLayout>          DistortionVertexIL;
    Ptr<ID3D1xInputLayout>          HeightmapVertexIL;

    Ptr<ID3D1xSamplerState>         SamplerStates[Sample_Count];
>>>>>>> 445caedf

    struct StandardUniformData
    {
        Matrix4f  Proj;
        Matrix4f  View;
    }                        StdUniforms;
    Ptr<Buffer>              UniformBuffers[Shader_Count];
    int                      MaxTextureSet[Shader_Count];

    Ptr<VertexShader>        VertexShaders[VShader_Count];
    Ptr<PixelShader>         PixelShaders[FShader_Count];
    Ptr<GeomShader>          pStereoShaders[Prim_Count];
    Ptr<Buffer>              CommonUniforms[8];
    Ptr<ShaderSet>           ExtraShaders;
    Ptr<ShaderFill>          DefaultFill;

    Ptr<Buffer>              QuadVertexBuffer;

    Array<Ptr<Texture> >     DepthBuffers;

public:
    RenderDevice(const RendererParams& p, HWND window);
    ~RenderDevice();

    // Implement static initializer function to create this class.
    static Render::RenderDevice* CreateDevice(const RendererParams& rp, void* oswnd);

    // if needRecreate == true it will recreate DXGIFactory and Adapter
    // to get the latest info about monitors (including just connected/
    // disconnected ones). Note, SwapChain will be released in this case
    // and it should be recreated.
    void         UpdateMonitorOutputs(bool needRecreate = false);

    virtual void SetViewport(const Recti& vp);
    virtual void SetWindowSize(int w, int h);
    virtual bool SetParams(const RendererParams& newParams);

	// Returns details needed by CAPI distortion rendering.
	virtual ovrRenderAPIConfig Get_ovrRenderAPIConfig() const;

    virtual void Present ( bool withVsync );
    virtual void WaitUntilGpuIdle();
    virtual void Flush();

    virtual bool SetFullscreen(DisplayMode fullscreen);
	virtual size_t QueryGPUMemorySize();

    virtual void Clear(float r = 0, float g = 0, float b = 0, float a = 1,
                       float depth = 1,
                       bool clearColor = true, bool clearDepth = true);
    virtual void Rect(float left, float top, float right, float bottom)
    {
        OVR_UNUSED4(left, top, right, bottom);
    }

    virtual Buffer* CreateBuffer();
    virtual Texture* CreateTexture(int format, int width, int height, const void* data, int mipcount=1);
    
    static void GenerateSubresourceData(
                    unsigned imageWidth, unsigned imageHeight, int format, unsigned imageDimUpperLimit,
                    const void* rawBytes,
                    D3D1x_(SUBRESOURCE_DATA)* subresData,
                    unsigned& largestMipWidth, unsigned& largestMipHeight, unsigned& byteSize, unsigned& effectiveMipCount);

    Texture* GetDepthBuffer(int w, int h, int ms);

    virtual void ResolveMsaa(OVR::Render::Texture* msaaTex, OVR::Render::Texture* outputTex) OVR_OVERRIDE;

    virtual void BeginRendering();
    virtual void SetRenderTarget(Render::Texture* color,
                                 Render::Texture* depth = NULL, Render::Texture* stencil = NULL);
    virtual void SetDepthMode(bool enable, bool write, CompareFunc func = Compare_Less);
    virtual void SetWorldUniforms(const Matrix4f& proj);
    virtual void SetCommonUniformBuffer(int i, Render::Buffer* buffer);
    virtual void SetExtraShaders(ShaderSet* s)
    {
        ExtraShaders = s;
    }

    // Overridden to apply proper blend state.
    virtual void FillRect(float left, float top, float right, float bottom, Color c, const Matrix4f* view=NULL);
    virtual void FillGradientRect(float left, float top, float right, float bottom, Color col_top, Color col_btm, const Matrix4f* view);
	virtual void RenderText(const struct Font* font, const char* str, float x, float y, float size, Color c, const Matrix4f* view=NULL);
    virtual void RenderImage(float left, float top, float right, float bottom, ShaderFill* image, unsigned char alpha=255, const Matrix4f* view=NULL);

    virtual void Render(const Matrix4f& matrix, Model* model);
    virtual void Render(const Fill* fill, Render::Buffer* vertices, Render::Buffer* indices,
                        const Matrix4f& matrix, int offset, int count, PrimitiveType prim = Prim_Triangles, MeshType meshType = Mesh_Scene);
    virtual void RenderWithAlpha(   const Fill* fill, Render::Buffer* vertices, Render::Buffer* indices,
                                    const Matrix4f& matrix, int offset, int count, PrimitiveType prim = Prim_Triangles);
    virtual void RenderCompute(const Fill* fill, Render::Buffer* buffer, int invocationSizeInPixels );
    virtual Fill *CreateSimpleFill(int flags = Fill::F_Solid);

    virtual Render::Shader *LoadBuiltinShader(ShaderStage stage, int shader);

    bool RecreateSwapChain();
    virtual ID3D10Blob* CompileShader(const char* profile, const char* src, const char* mainName = "main");
    virtual ShaderBase* CreateStereoShader(PrimitiveType prim, Render::Shader* vs);

    ID3D1xSamplerState* GetSamplerState(int sm);

    void SetTexture(Render::ShaderStage stage, int slot, const Texture* t);

    // GPU Profiling
    virtual void BeginGpuEvent(const char* markerText, uint32_t markerColor);
    virtual void EndGpuEvent();
};


}}} // namespace OVR::Render::D3D1?

#endif<|MERGE_RESOLUTION|>--- conflicted
+++ resolved
@@ -5,11 +5,7 @@
 Created     :   September 10, 2012
 Authors     :   Andrew Reisse
 
-<<<<<<< HEAD
-Copyright   :   Copyright 2012 Oculus VR, LLC All Rights reserved.
-=======
 Copyright   :   Copyright 2012 Oculus VR, LLC. All Rights reserved.
->>>>>>> 445caedf
 
 Licensed under the Apache License, Version 2.0 (the "License");
 you may not use this file except in compliance with the License.
@@ -279,34 +275,6 @@
 class RenderDevice : public Render::RenderDevice
 {
 public:
-<<<<<<< HEAD
-    Ptr<IDXGIFactory>           DXGIFactory;
-    HWND                        Window;
-
-    Ptr<ID3D1xDevice>           Device;
-    Ptr<ID3D1xDeviceContext>    Context;
-    Ptr<IDXGISwapChain>         SwapChain;
-    Ptr<IDXGIAdapter>           Adapter;
-    Ptr<IDXGIOutput>            FullscreenOutput;
-    int                         FSDesktopX, FSDesktopY;
-    int                         PreFullscreenX, PreFullscreenY, PreFullscreenW, PreFullscreenH;
-
-    Ptr<ID3D1xTexture2D>        BackBuffer;
-    Ptr<ID3D1xRenderTargetView> BackBufferRT;
-    Ptr<Texture>                CurRenderTarget;
-    Ptr<Texture>                CurDepthBuffer;
-    Ptr<ID3D1xRasterizerState>  Rasterizer;
-    Ptr<ID3D1xBlendState>       BlendState;
-    D3D1x_VIEWPORT              D3DViewport;
-
-    Ptr<ID3D1xDepthStencilState> DepthStates[1 + 2 * Compare_Count];
-    Ptr<ID3D1xDepthStencilState> CurDepthState;
-    Ptr<ID3D1xInputLayout>      ModelVertexIL;
-    Ptr<ID3D1xInputLayout>      DistortionVertexIL;
-    Ptr<ID3D1xInputLayout>      HeightmapVertexIL;
-
-    Ptr<ID3D1xSamplerState>     SamplerStates[Sample_Count];
-=======
     Ptr<IDXGIFactory>               DXGIFactory;
     HWND                            Window;
 
@@ -336,7 +304,6 @@
     Ptr<ID3D1xInputLayout>          HeightmapVertexIL;
 
     Ptr<ID3D1xSamplerState>         SamplerStates[Sample_Count];
->>>>>>> 445caedf
 
     struct StandardUniformData
     {
