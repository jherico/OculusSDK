/************************************************************************************

Filename    :   Renderer_D3D1x.cpp
Content     :   RenderDevice implementation  for D3DX10/11.
Created     :   September 10, 2012
Authors     :   Andrew Reisse

<<<<<<< HEAD
Copyright   :   Copyright 2012 Oculus VR, LLC All Rights reserved.
=======
Copyright   :   Copyright 2012 Oculus VR, LLC. All Rights reserved.
>>>>>>> 445caedf

Licensed under the Apache License, Version 2.0 (the "License");
you may not use this file except in compliance with the License.
You may obtain a copy of the License at

http://www.apache.org/licenses/LICENSE-2.0

Unless required by applicable law or agreed to in writing, software
distributed under the License is distributed on an "AS IS" BASIS,
WITHOUT WARRANTIES OR CONDITIONS OF ANY KIND, either express or implied.
See the License for the specific language governing permissions and
limitations under the License.

************************************************************************************/

#define GPU_PROFILING 0

#include "Kernel/OVR_Log.h"
#include "Kernel/OVR_Std.h"

#define WIN32_LEAN_AND_MEAN
#include <comdef.h>

#include "Render_D3D1X_Device.h"
#include "Util/Util_ImageWindow.h"
#include "Kernel/OVR_Log.h"

#include "OVR_CAPI_D3D.h"

#include <d3dcompiler.h>

#include <d3d9.h>   // for GPU markers

#if (OVR_D3D_VERSION == 10)
namespace OVR { namespace Render { namespace D3D10 {
#else
namespace OVR { namespace Render { namespace D3D11 {
#endif

static D3D1x_(INPUT_ELEMENT_DESC) ModelVertexDesc[] =
{
    {"Position", 0, DXGI_FORMAT_R32G32B32_FLOAT, 0, offsetof(Vertex, Pos),   D3D1x_(INPUT_PER_VERTEX_DATA), 0},
    {"Color",    0, DXGI_FORMAT_R8G8B8A8_UNORM,  0, offsetof(Vertex, C),     D3D1x_(INPUT_PER_VERTEX_DATA), 0},
    {"TexCoord", 0, DXGI_FORMAT_R32G32_FLOAT,    0, offsetof(Vertex, U),     D3D1x_(INPUT_PER_VERTEX_DATA), 0},
    {"TexCoord", 1, DXGI_FORMAT_R32G32_FLOAT,    0, offsetof(Vertex, U2),	 D3D1x_(INPUT_PER_VERTEX_DATA), 0},
    {"Normal",   0, DXGI_FORMAT_R32G32B32_FLOAT, 0, offsetof(Vertex, Norm),  D3D1x_(INPUT_PER_VERTEX_DATA), 0},
};

#pragma region Geometry shaders
static const char* StdVertexShaderSrc =
    "float4x4 Proj;\n"
    "float4x4 View;\n"
    "struct Varyings\n"
    "{\n"
    "   float4 Position : SV_Position;\n"
    "   float4 Color    : COLOR0;\n"
    "   float2 TexCoord : TEXCOORD0;\n"
    "   float2 TexCoord1 : TEXCOORD1;\n"
    "   float3 Normal   : NORMAL;\n"
    "   float3 VPos     : TEXCOORD4;\n"
    "};\n"
    "void main(in float4 Position : POSITION, in float4 Color : COLOR0, in float2 TexCoord : TEXCOORD0, in float2 TexCoord1 : TEXCOORD1, in float3 Normal : NORMAL,\n"
    "          out Varyings ov)\n"
    "{\n"
    "   ov.Position = mul(Proj, mul(View, Position));\n"
    "   ov.Normal = mul(View, Normal);\n"
    "   ov.VPos = mul(View, Position);\n"
    "   ov.TexCoord = TexCoord;\n"
    "   ov.TexCoord1 = TexCoord1;\n"
    "   ov.Color = Color;\n"
    "}\n";

static const char* DirectVertexShaderSrc =
    "float4x4 View : register(c4);\n"
    "void main(in float4 Position : POSITION, in float4 Color : COLOR0, in float2 TexCoord : TEXCOORD0, in float2 TexCoord1 : TEXCOORD1, in float3 Normal : NORMAL,\n"
    "          out float4 oPosition : SV_Position, out float4 oColor : COLOR, out float2 oTexCoord : TEXCOORD0, out float2 oTexCoord1 : TEXCOORD1, out float3 oNormal : NORMAL)\n"
    "{\n"
    "   oPosition = mul(View, Position);\n"
    "   oTexCoord = TexCoord;\n"
    "   oTexCoord1 = TexCoord1;\n"
    "   oColor = Color;\n"
    "   oNormal = mul(View, Normal);\n"
    "}\n";

static const char* SolidPixelShaderSrc =
    "float4 Color;\n"
    "struct Varyings\n"
    "{\n"
    "   float4 Position : SV_Position;\n"
    "   float4 Color    : COLOR0;\n"
    "   float2 TexCoord : TEXCOORD0;\n"
    "};\n"
    "float4 main(in Varyings ov) : SV_Target\n"
    "{\n"
    "   float4 finalColor = ov.Color;"
    // blend state expects premultiplied alpha
	"	finalColor.rgb *= finalColor.a;\n"
    "   return finalColor;\n"
    "}\n";

static const char* GouraudPixelShaderSrc =
    "struct Varyings\n"
    "{\n"
    "   float4 Position : SV_Position;\n"
    "   float4 Color    : COLOR0;\n"
    "   float2 TexCoord : TEXCOORD0;\n"
    "};\n"
    "float4 main(in Varyings ov) : SV_Target\n"
    "{\n"
    "   float4 finalColor = ov.Color;"
    // blend state expects premultiplied alpha
	"	finalColor.rgb *= finalColor.a;\n"
    "   return finalColor;\n"
    "}\n";

static const char* TexturePixelShaderSrc =
    "Texture2D Texture : register(t0);\n"
    "SamplerState Linear : register(s0);\n"
    "struct Varyings\n"
    "{\n"
    "   float4 Position : SV_Position;\n"
    "   float4 Color    : COLOR0;\n"
    "   float2 TexCoord : TEXCOORD0;\n"
    "};\n"
    "float4 main(in Varyings ov) : SV_Target\n"
    "{\n"
    "	float4 color2 = ov.Color * Texture.Sample(Linear, ov.TexCoord);\n"
    "   if (color2.a <= 0.4)\n"
    "		discard;\n"
    "   return color2;\n"
    "}\n";

static const char* MultiTexturePixelShaderSrc =
    "Texture2D Texture[2] : register(t0);\n"
    "SamplerState Linear : register(s0);\n"
    "struct Varyings\n"
    "{\n"
    "   float4 Position : SV_Position;\n"
    "   float4 Color    : COLOR0;\n"
    "   float2 TexCoord : TEXCOORD0;\n"
    "   float2 TexCoord1 : TEXCOORD1;\n"
    "};\n"
    "float4 main(in Varyings ov) : SV_Target\n"
    "{\n"
    "float4 color1;\n"
    "float4 color2;\n"
	"	color1 = Texture[0].Sample(Linear, ov.TexCoord);\n"
    "	color2 = Texture[1].Sample(Linear, ov.TexCoord1);\n"
    "	color2.rgb = color2.rgb * lerp(1.9, 1.2, saturate(length(color2.rgb)));\n"
    "	color2 = color1 * color2;\n"
    "   if (color2.a <= 0.4)\n"
    "		discard;\n"
	"	return float4(color2.rgb / color2.a, 1);\n"
    "}\n";

#define LIGHTING_COMMON                 \
    "cbuffer Lighting : register(b1)\n" \
    "{\n"                               \
    "    float3 Ambient;\n"             \
    "    float3 LightPos[8];\n"         \
    "    float4 LightColor[8];\n"       \
    "    float  LightCount;\n"          \
    "};\n"                              \
    "struct Varyings\n"                 \
    "{\n"                                       \
    "   float4 Position : SV_Position;\n"       \
    "   float4 Color    : COLOR0;\n"            \
    "   float2 TexCoord : TEXCOORD0;\n"         \
    "   float3 Normal   : NORMAL;\n"            \
    "   float3 VPos     : TEXCOORD4;\n"         \
    "};\n"                                      \
    "float4 DoLight(Varyings v)\n"              \
    "{\n"                                       \
    "   float3 norm = normalize(v.Normal);\n"   \
    "   float3 light = Ambient;\n"              \
    "   for (uint i = 0; i < LightCount; i++)\n"\
    "   {\n"                                        \
    "       float3 ltp = (LightPos[i] - v.VPos);\n" \
    "       float  ldist = dot(ltp,ltp);\n"         \
    "       ltp = normalize(ltp);\n"                \
    "       light += saturate(LightColor[i] * v.Color.rgb * dot(norm, ltp) / sqrt(ldist));\n"\
    "   }\n"                                        \
    "   return float4(light, v.Color.a);\n"         \
    "}\n"

static const char* LitSolidPixelShaderSrc =
    LIGHTING_COMMON
    "float4 main(in Varyings ov) : SV_Target\n"
    "{\n"
    "   return DoLight(ov) * ov.Color;\n"
    "}\n";

static const char* LitTexturePixelShaderSrc =
    "Texture2D Texture : register(t0);\n"
    "SamplerState Linear : register(s0);\n"
    LIGHTING_COMMON
    "float4 main(in Varyings ov) : SV_Target\n"
    "{\n"
    "   return DoLight(ov) * Texture.Sample(Linear, ov.TexCoord);\n"
    "}\n";

static const char* AlphaTexturePixelShaderSrc =
    "Texture2D Texture : register(t0);\n"
    "SamplerState Linear : register(s0);\n"
    "struct Varyings\n"
    "{\n"
    "   float4 Position : SV_Position;\n"
    "   float4 Color    : COLOR0;\n"
    "   float2 TexCoord : TEXCOORD0;\n"
    "};\n"
    "float4 main(in Varyings ov) : SV_Target\n"
    "{\n"
	"	float4 finalColor = ov.Color;\n"
    "	finalColor.a *= Texture.Sample(Linear, ov.TexCoord).r;\n"
    // blend state expects premultiplied alpha
	"	finalColor.rgb *= finalColor.a;\n"
	"	return finalColor;\n"
    "}\n";

static const char* AlphaBlendedTexturePixelShaderSrc =
	"Texture2D Texture : register(t0);\n"
	"SamplerState Linear : register(s0);\n"
	"struct Varyings\n"
	"{\n"
	"   float4 Position : SV_Position;\n"
	"   float4 Color    : COLOR0;\n"
	"   float2 TexCoord : TEXCOORD0;\n"
	"};\n"
	"float4 main(in Varyings ov) : SV_Target\n"
	"{\n"
	"	float4 finalColor = ov.Color;\n"
	"	finalColor *= Texture.Sample(Linear, ov.TexCoord);\n"
	// blend state expects premultiplied alpha
	"	finalColor.rgb *= finalColor.a;\n"
	"	return finalColor;\n"
	"}\n";
#pragma endregion

#pragma region Distortion shaders
// ***** PostProcess Shader

static const char* PostProcessVertexShaderSrc =
    "float4x4 View : register(c4);\n"
    "float4x4 Texm : register(c8);\n"
    "void main(in float4 Position : POSITION, in float4 Color : COLOR0, in float2 TexCoord : TEXCOORD0, in float2 TexCoord1 : TEXCOORD1,\n"
    "          out float4 oPosition : SV_Position, out float2 oTexCoord : TEXCOORD0)\n"
    "{\n"
    "   oPosition = mul(View, Position);\n"
    "   oTexCoord = mul(Texm, float4(TexCoord,0,1));\n"
    "}\n";


// Shader with lens distortion and chromatic aberration correction.
static const char* PostProcessPixelShaderWithChromAbSrc =
    "Texture2D Texture : register(t0);\n"
    "SamplerState Linear : register(s0);\n"
    "float3 DistortionClearColor;\n"
    "float EdgeFadeScale;\n"
    "float2 EyeToSourceUVScale;\n"
    "float2 EyeToSourceUVOffset;\n"
    "float2 EyeToSourceNDCScale;\n"
    "float2 EyeToSourceNDCOffset;\n"
    "float2 TanEyeAngleScale;\n"
    "float2 TanEyeAngleOffset;\n"
    "float4 HmdWarpParam;\n"
    "float4 ChromAbParam;\n"
    "\n"

    "float4 main(in float4 oPosition : SV_Position,\n"
    "            in float2 oTexCoord : TEXCOORD0) : SV_Target\n"
    "{\n"
    // Input oTexCoord is [-1,1] across the half of the screen used for a single eye.
    "   float2 TanEyeAngleDistorted = oTexCoord * TanEyeAngleScale + TanEyeAngleOffset;\n" // Scales to tan(thetaX),tan(thetaY), but still distorted (i.e. only the center is correct)
    "   float  RadiusSq = TanEyeAngleDistorted.x * TanEyeAngleDistorted.x + TanEyeAngleDistorted.y * TanEyeAngleDistorted.y;\n"
    "   float Distort = rcp ( 1.0 + RadiusSq * ( HmdWarpParam.y + RadiusSq * ( HmdWarpParam.z + RadiusSq * ( HmdWarpParam.w ) ) ) );\n"
    "   float DistortR = Distort * ( ChromAbParam.x + RadiusSq * ChromAbParam.y );\n"
    "   float DistortG = Distort;\n"
    "   float DistortB = Distort * ( ChromAbParam.z + RadiusSq * ChromAbParam.w );\n"
    "   float2 TanEyeAngleR = DistortR * TanEyeAngleDistorted;\n"
    "   float2 TanEyeAngleG = DistortG * TanEyeAngleDistorted;\n"
    "   float2 TanEyeAngleB = DistortB * TanEyeAngleDistorted;\n"

    // These are now in "TanEyeAngle" space.
    // The vectors (TanEyeAngleRGB.x, TanEyeAngleRGB.y, 1.0) are real-world vectors pointing from the eye to where the components of the pixel appear to be.
    // If you had a raytracer, you could just use them directly.

    // Scale them into ([0,0.5],[0,1]) or ([0.5,0],[0,1]) UV lookup space (depending on eye)
    "   float2 SourceCoordR = TanEyeAngleR * EyeToSourceUVScale + EyeToSourceUVOffset;\n"
    "   float2 SourceCoordG = TanEyeAngleG * EyeToSourceUVScale + EyeToSourceUVOffset;\n"
    "   float2 SourceCoordB = TanEyeAngleB * EyeToSourceUVScale + EyeToSourceUVOffset;\n"

    // Find the distance to the nearest edge.
    "   float2 NDCCoord = TanEyeAngleG * EyeToSourceNDCScale + EyeToSourceNDCOffset;\n"
    "   float EdgeFadeIn = EdgeFadeScale * ( 1.0 - max ( abs ( NDCCoord.x ), abs ( NDCCoord.y ) ) );\n"
    "   if ( EdgeFadeIn < 0.0 )\n"
    "   {\n"
    "       return float4(DistortionClearColor.r, DistortionClearColor.g, DistortionClearColor.b, 1.0);\n"
    "   }\n"
    "   EdgeFadeIn = saturate ( EdgeFadeIn );\n"

    // Actually do the lookups.
    "   float4 Result = float4(0,0,0,1);\n"
    "   Result.r = Texture.Sample(Linear, SourceCoordR).r;\n"
    "   Result.g = Texture.Sample(Linear, SourceCoordG).g;\n"
    "   Result.b = Texture.Sample(Linear, SourceCoordB).b;\n"
    "   Result.rgb *= EdgeFadeIn;\n"
    "   return Result;\n"
    "}\n";

//----------------------------------------------------------------------------
<<<<<<< HEAD

// A vertex format used for mesh-based distortion.
/*
struct DistortionVertex
{
    Vector2f Pos;
    Vector2f TexR;
    Vector2f TexG;
    Vector2f TexB;
    Color Col;
};
*/

static D3D1x_(INPUT_ELEMENT_DESC) DistortionVertexDesc[] =
{
    {"Position", 0, DXGI_FORMAT_R32G32_FLOAT,       0, 0,          D3D1x_(INPUT_PER_VERTEX_DATA), 0},
    {"TexCoord", 0, DXGI_FORMAT_R32G32_FLOAT,       0, 8,          D3D1x_(INPUT_PER_VERTEX_DATA), 0},
    {"TexCoord", 1, DXGI_FORMAT_R32G32_FLOAT,       0, 8+8,	       D3D1x_(INPUT_PER_VERTEX_DATA), 0},
    {"TexCoord", 2, DXGI_FORMAT_R32G32_FLOAT,       0, 8+8+8,	   D3D1x_(INPUT_PER_VERTEX_DATA), 0},
    {"Color",    0, DXGI_FORMAT_R8G8B8A8_UNORM,     0, 8+8+8+8,    D3D1x_(INPUT_PER_VERTEX_DATA), 0},
};

//----------------------------------------------------------------------------
// Simple distortion shader that does three texture reads.
// Used for mesh-based distortion without timewarp.

=======

// A vertex format used for mesh-based distortion.
/*
struct DistortionVertex
{
    Vector2f Pos;
    Vector2f TexR;
    Vector2f TexG;
    Vector2f TexB;
    Color Col;
};
*/

static D3D1x_(INPUT_ELEMENT_DESC) DistortionVertexDesc[] =
{
    {"Position", 0, DXGI_FORMAT_R32G32_FLOAT,       0, 0,          D3D1x_(INPUT_PER_VERTEX_DATA), 0},
    {"TexCoord", 0, DXGI_FORMAT_R32G32_FLOAT,       0, 8,          D3D1x_(INPUT_PER_VERTEX_DATA), 0},
    {"TexCoord", 1, DXGI_FORMAT_R32G32_FLOAT,       0, 8+8,	       D3D1x_(INPUT_PER_VERTEX_DATA), 0},
    {"TexCoord", 2, DXGI_FORMAT_R32G32_FLOAT,       0, 8+8+8,	   D3D1x_(INPUT_PER_VERTEX_DATA), 0},
    {"Color",    0, DXGI_FORMAT_R8G8B8A8_UNORM,     0, 8+8+8+8,    D3D1x_(INPUT_PER_VERTEX_DATA), 0},
};

//----------------------------------------------------------------------------
// Simple distortion shader that does three texture reads.
// Used for mesh-based distortion without timewarp.

>>>>>>> 445caedf
static const char* PostProcessMeshVertexShaderSrc =
    "float2 EyeToSourceUVScale;\n"
    "float2 EyeToSourceUVOffset;\n"
    "void main(in float2 Position : POSITION, in float4 Color : COLOR0, in float2 TexCoord0 : TEXCOORD0, in float2 TexCoord1 : TEXCOORD1, in float2 TexCoord2 : TEXCOORD2,\n"
    "          out float4 oPosition : SV_Position, out float4 oColor : COLOR, out float2 oTexCoord0 : TEXCOORD0, out float2 oTexCoord1 : TEXCOORD1, out float2 oTexCoord2 : TEXCOORD2)\n"
    "{\n"
    "   oPosition.x = Position.x;\n"
    "   oPosition.y = Position.y;\n"
    "   oPosition.z = 0.5;\n"
    "   oPosition.w = 1.0;\n"
    // Vertex inputs are in TanEyeAngle space for the R,G,B channels (i.e. after chromatic aberration and distortion).
    // Scale them into the correct [0-1],[0-1] UV lookup space (depending on eye)
    "   oTexCoord0 = TexCoord0 * EyeToSourceUVScale + EyeToSourceUVOffset;\n"
    "   oTexCoord1 = TexCoord1 * EyeToSourceUVScale + EyeToSourceUVOffset;\n"
    "   oTexCoord2 = TexCoord2 * EyeToSourceUVScale + EyeToSourceUVOffset;\n"
    "   oColor = Color;\n"              // Used for vignette fade.
    "}\n";
    
static const char* PostProcessMeshPixelShaderSrc =
    "Texture2D HmdSpcTexture : register(t0);\n"
    "Texture2D OverlayTexture : register(t1);\n"
    "SamplerState Linear : register(s0);\n"
    "float  UseOverlay = 1;\n"
    "\n"
    "float4 main(in float4 oPosition : SV_Position, in float4 oColor : COLOR,\n"
    "            in float2 oTexCoord0 : TEXCOORD0, in float2 oTexCoord1 : TEXCOORD1, in float2 oTexCoord2 : TEXCOORD2) : SV_Target\n"
    "{\n"
    "   float4 finalColor = float4(0,0,0,1);\n"
    "   finalColor.r = HmdSpcTexture.Sample(Linear, oTexCoord0).r;\n"
    "   finalColor.g = HmdSpcTexture.Sample(Linear, oTexCoord1).g;\n"
    "   finalColor.b = HmdSpcTexture.Sample(Linear, oTexCoord2).b;\n"

    "   if(UseOverlay > 0)\n"
    "   {\n"
    "       float2 overlayColorR = OverlayTexture.Sample(Linear, oTexCoord0).ra;\n"
    "       float2 overlayColorG = OverlayTexture.Sample(Linear, oTexCoord1).ga;\n"
    "       float2 overlayColorB = OverlayTexture.Sample(Linear, oTexCoord2).ba;\n"

    // do premultiplied alpha blending - overlayColorX.x is color, overlayColorX.y is alpha
    "       finalColor.r = finalColor.r * saturate(1-overlayColorR.y) + overlayColorR.x;\n"
    "       finalColor.g = finalColor.g * saturate(1-overlayColorG.y) + overlayColorG.x;\n"
    "       finalColor.b = finalColor.b * saturate(1-overlayColorB.y) + overlayColorB.x;\n"
    "   }\n"

    "   finalColor.rgb = saturate(finalColor.rgb * oColor.rgb);\n"
    "   return finalColor;\n"
    "}\n";


//----------------------------------------------------------------------------
// Pixel shader is very simple - does three texture reads.
// Vertex shader does all the hard work.
// Used for mesh-based distortion with timewarp.

static const char* PostProcessMeshTimewarpVertexShaderSrc =
    "float2 EyeToSourceUVScale;\n"
    "float2 EyeToSourceUVOffset;\n"
    "float3x3 EyeRotationStart;\n"
    "float3x3 EyeRotationEnd;\n"
    "void main(in float2 Position : POSITION, in float4 Color : COLOR0,\n"
    "          in float2 TexCoord0 : TEXCOORD0, in float2 TexCoord1 : TEXCOORD1, in float2 TexCoord2 : TEXCOORD2,\n"
    "          out float4 oPosition : SV_Position, out float4 oColor : COLOR,\n"
    "          out float2 oHmdSpcTexCoordR : TEXCOORD0, out float2 oHmdSpcTexCoordG : TEXCOORD1, out float2 oHmdSpcTexCoordB : TEXCOORD2,"
    "          out float2 oOverlayTexCoordR : TEXCOORD3, out float2 oOverlayTexCoordG : TEXCOORD4, out float2 oOverlayTexCoordB : TEXCOORD5)\n"
    "{\n"
    "   oPosition.x = Position.x;\n"
    "   oPosition.y = Position.y;\n"
    "   oPosition.z = 0.5;\n"
    "   oPosition.w = 1.0;\n"

    // Vertex inputs are in TanEyeAngle space for the R,G,B channels (i.e. after chromatic aberration and distortion).
    // These are now "real world" vectors in direction (x,y,1) relative to the eye of the HMD.
    "   float3 TanEyeAngleR = float3 ( TexCoord0.x, TexCoord0.y, 1.0 );\n"
    "   float3 TanEyeAngleG = float3 ( TexCoord1.x, TexCoord1.y, 1.0 );\n"
    "   float3 TanEyeAngleB = float3 ( TexCoord2.x, TexCoord2.y, 1.0 );\n"

    // Accurate time warp lerp vs. faster
#if 1
    // Apply the two 3x3 timewarp rotations to these vectors.
    "   float3 TransformedRStart = mul ( TanEyeAngleR, EyeRotationStart );\n"
    "   float3 TransformedGStart = mul ( TanEyeAngleG, EyeRotationStart );\n"
    "   float3 TransformedBStart = mul ( TanEyeAngleB, EyeRotationStart );\n"
    "   float3 TransformedREnd   = mul ( TanEyeAngleR, EyeRotationEnd );\n"
    "   float3 TransformedGEnd   = mul ( TanEyeAngleG, EyeRotationEnd );\n"
    "   float3 TransformedBEnd   = mul ( TanEyeAngleB, EyeRotationEnd );\n"
    // And blend between them.
    "   float3 TransformedR = lerp ( TransformedRStart, TransformedREnd, Color.a );\n"
    "   float3 TransformedG = lerp ( TransformedGStart, TransformedGEnd, Color.a );\n"
    "   float3 TransformedB = lerp ( TransformedBStart, TransformedBEnd, Color.a );\n"
#else
    "   float3x3 EyeRotation = lerp ( EyeRotationStart, EyeRotationEnd, Color.a );\n"
    "   float3 TransformedR   = mul ( TanEyeAngleR, EyeRotation );\n"
    "   float3 TransformedG   = mul ( TanEyeAngleG, EyeRotation );\n"
    "   float3 TransformedB   = mul ( TanEyeAngleB, EyeRotation );\n"
#endif

    // Project them back onto the Z=1 plane of the rendered images.
    "   float RecipZR = rcp ( TransformedR.z );\n"
    "   float RecipZG = rcp ( TransformedG.z );\n"
    "   float RecipZB = rcp ( TransformedB.z );\n"
    "   float2 FlattenedR = float2 ( TransformedR.x * RecipZR, TransformedR.y * RecipZR );\n"
    "   float2 FlattenedG = float2 ( TransformedG.x * RecipZG, TransformedG.y * RecipZG );\n"
    "   float2 FlattenedB = float2 ( TransformedB.x * RecipZB, TransformedB.y * RecipZB );\n"

    // These are now still in TanEyeAngle space.
    // Scale them into the correct [0-1],[0-1] UV lookup space (depending on eye)
    "   oHmdSpcTexCoordR = FlattenedR * EyeToSourceUVScale + EyeToSourceUVOffset;\n"
    "   oHmdSpcTexCoordG = FlattenedG * EyeToSourceUVScale + EyeToSourceUVOffset;\n"
    "   oHmdSpcTexCoordB = FlattenedB * EyeToSourceUVScale + EyeToSourceUVOffset;\n"

    // Static layer texcoords don't get any time warp offset
    "   oOverlayTexCoordR = TexCoord0 * EyeToSourceUVScale + EyeToSourceUVOffset;\n"
    "   oOverlayTexCoordG = TexCoord1 * EyeToSourceUVScale + EyeToSourceUVOffset;\n"
    "   oOverlayTexCoordB = TexCoord2 * EyeToSourceUVScale + EyeToSourceUVOffset;\n"

    "   oColor = Color.r;\n"              // Used for vignette fade.
    "}\n";
    
static const char* PostProcessMeshTimewarpPixelShaderSrc =
    "Texture2D HmdSpcTexture : register(t0);\n"
    "Texture2D OverlayTexture : register(t1);\n"
    "SamplerState Linear : register(s0);\n"
    "float  UseOverlay = 1;\n"
    "\n"
    "float4 main(in float4 oPosition : SV_Position, in float4 oColor : COLOR,\n"
    "          in float2 oHmdSpcTexCoordR : TEXCOORD0, in float2 oHmdSpcTexCoordG : TEXCOORD1, in float2 oHmdSpcTexCoordB : TEXCOORD2,"
    "          in float2 oOverlayTexCoordR : TEXCOORD3, in float2 oOverlayTexCoordG : TEXCOORD4, in float2 oOverlayTexCoordB : TEXCOORD5) : SV_Target\n"
    "{\n"
    "   float4 finalColor = float4(0,0,0,1);\n"
    "   finalColor.r = HmdSpcTexture.Sample(Linear, oHmdSpcTexCoordR).r;\n"
    "   finalColor.g = HmdSpcTexture.Sample(Linear, oHmdSpcTexCoordG).g;\n"
    "   finalColor.b = HmdSpcTexture.Sample(Linear, oHmdSpcTexCoordB).b;\n"

    "   if(UseOverlay > 0)\n"
    "   {\n"
    "       float2 overlayColorR = OverlayTexture.Sample(Linear, oOverlayTexCoordR).ra;\n"
    "       float2 overlayColorG = OverlayTexture.Sample(Linear, oOverlayTexCoordG).ga;\n"
    "       float2 overlayColorB = OverlayTexture.Sample(Linear, oOverlayTexCoordB).ba;\n"

    // do premultiplied alpha blending - overlayColorX.x is color, overlayColorX.y is alpha
    "       finalColor.r = finalColor.r * saturate(1-overlayColorR.y) + overlayColorR.x;\n"
    "       finalColor.g = finalColor.g * saturate(1-overlayColorG.y) + overlayColorG.x;\n"
    "       finalColor.b = finalColor.b * saturate(1-overlayColorB.y) + overlayColorB.x;\n"
    "   }\n"

    "   finalColor.rgb = saturate(finalColor.rgb * oColor.rgb);\n"
    "   return finalColor;\n"
    "}\n";

<<<<<<< HEAD

//----------------------------------------------------------------------------
// Pixel shader is very simple - does three texture reads.
// Vertex shader does all the hard work.
// Used for mesh-based distortion with positional timewarp.

static const char* PostProcessMeshPositionalTimewarpVertexShaderSrc =
    "Texture2DMS<float,4> DepthTexture : register(t0);\n"
    // Padding because we are uploading "standard uniform buffer" constants
    "float4x4 Padding1;\n"
    "float4x4 Padding2;\n"
    "float2 EyeToSourceUVScale;\n"
    "float2 EyeToSourceUVOffset;\n"
    "float2 DepthProjector;\n"
    "float2 DepthDimSize;\n"
    "float4x4 EyeRotationStart;\n"
    "float4x4 EyeRotationEnd;\n"

    "float4 PositionFromDepth(float2 inTexCoord)\n"
    "{\n"
    "   float2 eyeToSourceTexCoord = inTexCoord * EyeToSourceUVScale + EyeToSourceUVOffset;\n"
    "   float depth = DepthTexture.Load(int2(eyeToSourceTexCoord * DepthDimSize), 0).x;\n"
    "   float linearDepth = DepthProjector.y / (depth - DepthProjector.x);\n"
    "   float4 retVal = float4(inTexCoord, 1, 1);\n"
    "   retVal.xyz *= linearDepth;\n"
    "   return retVal;\n"
    "}\n"

    "float2 TimewarpTexCoordToWarpedPos(float2 inTexCoord, float4x4 rotMat)\n"
    "{\n"
    // Vertex inputs are in TanEyeAngle space for the R,G,B channels (i.e. after chromatic aberration and distortion).
    // These are now "real world" vectors in direction (x,y,1) relative to the eye of the HMD.	
    // Apply the 4x4 timewarp rotation to these vectors.
    "   float4 inputPos = PositionFromDepth(inTexCoord);\n"
    "   float3 transformed = float3( mul ( rotMat, inputPos ).xyz);\n"
    // Project them back onto the Z=1 plane of the rendered images.
    "   float2 flattened = transformed.xy / transformed.z;\n"
    // Scale them into ([0,0.5],[0,1]) or ([0.5,0],[0,1]) UV lookup space (depending on eye)
    "   float2 noDepthUV = flattened * EyeToSourceUVScale + EyeToSourceUVOffset;\n"
    //"   float depth = DepthTexture.SampleLevel(Linear, noDepthUV, 0).r;\n"
    "   return noDepthUV.xy;\n"
    "}\n"

    "void main(in float2 Position    : POSITION,    in float4 Color       : COLOR0,    in float2 TexCoord0 : TEXCOORD0,\n"
    "          in float2 TexCoord1   : TEXCOORD1,   in float2 TexCoord2   : TEXCOORD2,\n"
    "          out float4 oPosition  : SV_Position, out float4 oColor     : COLOR,\n"
    "          out float2 oHmdSpcTexCoordR : TEXCOORD0, out float2 oHmdSpcTexCoordG : TEXCOORD1, out float2 oHmdSpcTexCoordB : TEXCOORD2,"
    "          out float2 oOverlayTexCoordR : TEXCOORD3, out float2 oOverlayTexCoordG : TEXCOORD4, out float2 oOverlayTexCoordB : TEXCOORD5)\n"
    "{\n"
    "   oPosition.x = Position.x;\n"
    "   oPosition.y = Position.y;\n"
    "   oPosition.z = 0.5;\n"
    "   oPosition.w = 1.0;\n"

    "   float timewarpLerpFactor = Color.a;\n"
    "   float4x4 lerpedEyeRot = lerp(EyeRotationStart, EyeRotationEnd, timewarpLerpFactor);\n"
    //"	float4x4 lerpedEyeRot = EyeRotationStart;\n"

    // warped positions are a bit more involved, hence a separate function
    "   oHmdSpcTexCoordR = TimewarpTexCoordToWarpedPos(TexCoord0, lerpedEyeRot);\n"
    "   oHmdSpcTexCoordG = TimewarpTexCoordToWarpedPos(TexCoord1, lerpedEyeRot);\n"
    "   oHmdSpcTexCoordB = TimewarpTexCoordToWarpedPos(TexCoord2, lerpedEyeRot);\n"

    "   oOverlayTexCoordR = TexCoord0 * EyeToSourceUVScale + EyeToSourceUVOffset;\n"
    "   oOverlayTexCoordG = TexCoord1 * EyeToSourceUVScale + EyeToSourceUVOffset;\n"
    "   oOverlayTexCoordB = TexCoord2 * EyeToSourceUVScale + EyeToSourceUVOffset;\n"

=======

//----------------------------------------------------------------------------
// Pixel shader is very simple - does three texture reads.
// Vertex shader does all the hard work.
// Used for mesh-based distortion with positional timewarp.

static const char* PostProcessMeshPositionalTimewarpVertexShaderSrc =
    "Texture2DMS<float,4> DepthTexture : register(t0);\n"
    // Padding because we are uploading "standard uniform buffer" constants
    "float4x4 Padding1;\n"
    "float4x4 Padding2;\n"
    "float2 EyeToSourceUVScale;\n"
    "float2 EyeToSourceUVOffset;\n"
    "float2 DepthProjector;\n"
    "float2 DepthDimSize;\n"
    "float4x4 EyeRotationStart;\n"
    "float4x4 EyeRotationEnd;\n"

    "float4 PositionFromDepth(float2 inTexCoord)\n"
    "{\n"
    "   float2 eyeToSourceTexCoord = inTexCoord * EyeToSourceUVScale + EyeToSourceUVOffset;\n"
    "   float depth = DepthTexture.Load(int2(eyeToSourceTexCoord * DepthDimSize), 0).x;\n"
    "   float linearDepth = DepthProjector.y / (depth - DepthProjector.x);\n"
    "   float4 retVal = float4(inTexCoord, 1, 1);\n"
    "   retVal.xyz *= linearDepth;\n"
    "   return retVal;\n"
    "}\n"

    "float2 TimewarpTexCoordToWarpedPos(float2 inTexCoord, float4x4 rotMat)\n"
    "{\n"
    // Vertex inputs are in TanEyeAngle space for the R,G,B channels (i.e. after chromatic aberration and distortion).
    // These are now "real world" vectors in direction (x,y,1) relative to the eye of the HMD.	
    // Apply the 4x4 timewarp rotation to these vectors.
    "   float4 inputPos = PositionFromDepth(inTexCoord);\n"
    "   float3 transformed = float3( mul ( rotMat, inputPos ).xyz);\n"
    // Project them back onto the Z=1 plane of the rendered images.
    "   float2 flattened = transformed.xy / transformed.z;\n"
    // Scale them into ([0,0.5],[0,1]) or ([0.5,0],[0,1]) UV lookup space (depending on eye)
    "   float2 noDepthUV = flattened * EyeToSourceUVScale + EyeToSourceUVOffset;\n"
    //"   float depth = DepthTexture.SampleLevel(Linear, noDepthUV, 0).r;\n"
    "   return noDepthUV.xy;\n"
    "}\n"

    "void main(in float2 Position    : POSITION,    in float4 Color       : COLOR0,    in float2 TexCoord0 : TEXCOORD0,\n"
    "          in float2 TexCoord1   : TEXCOORD1,   in float2 TexCoord2   : TEXCOORD2,\n"
    "          out float4 oPosition  : SV_Position, out float4 oColor     : COLOR,\n"
    "          out float2 oHmdSpcTexCoordR : TEXCOORD0, out float2 oHmdSpcTexCoordG : TEXCOORD1, out float2 oHmdSpcTexCoordB : TEXCOORD2,"
    "          out float2 oOverlayTexCoordR : TEXCOORD3, out float2 oOverlayTexCoordG : TEXCOORD4, out float2 oOverlayTexCoordB : TEXCOORD5)\n"
    "{\n"
    "   oPosition.x = Position.x;\n"
    "   oPosition.y = Position.y;\n"
    "   oPosition.z = 0.5;\n"
    "   oPosition.w = 1.0;\n"

    "   float timewarpLerpFactor = Color.a;\n"
    "   float4x4 lerpedEyeRot = lerp(EyeRotationStart, EyeRotationEnd, timewarpLerpFactor);\n"
    //"	float4x4 lerpedEyeRot = EyeRotationStart;\n"

    // warped positions are a bit more involved, hence a separate function
    "   oHmdSpcTexCoordR = TimewarpTexCoordToWarpedPos(TexCoord0, lerpedEyeRot);\n"
    "   oHmdSpcTexCoordG = TimewarpTexCoordToWarpedPos(TexCoord1, lerpedEyeRot);\n"
    "   oHmdSpcTexCoordB = TimewarpTexCoordToWarpedPos(TexCoord2, lerpedEyeRot);\n"

    "   oOverlayTexCoordR = TexCoord0 * EyeToSourceUVScale + EyeToSourceUVOffset;\n"
    "   oOverlayTexCoordG = TexCoord1 * EyeToSourceUVScale + EyeToSourceUVOffset;\n"
    "   oOverlayTexCoordB = TexCoord2 * EyeToSourceUVScale + EyeToSourceUVOffset;\n"

>>>>>>> 445caedf
    "   oColor = Color.r;              // Used for vignette fade.\n"
    "}\n";

static const char* PostProcessMeshPositionalTimewarpPixelShaderSrc =
    "Texture2D HmdSpcTexture : register(t0);\n"
    "Texture2D OverlayTexture : register(t1);\n"
    "SamplerState Linear : register(s0);\n"
    "float2 DepthDimSize;\n"
    "float  UseOverlay = 1;\n"
    "\n"
    "float4 main(in float4 oPosition : SV_Position, in float4 oColor : COLOR,\n"
    "            in float2 oHmdSpcTexCoordR : TEXCOORD0, in float2 oHmdSpcTexCoordG : TEXCOORD1, in float2 oHmdSpcTexCoordB : TEXCOORD2,"
    "            in float2 oOverlayTexCoordR : TEXCOORD3, in float2 oOverlayTexCoordG : TEXCOORD4, in float2 oOverlayTexCoordB : TEXCOORD5) : SV_Target\n"
    "{\n"
    "   float4 finalColor = float4(0,0,0,1);\n"
    "   finalColor.r = HmdSpcTexture.Sample(Linear, oHmdSpcTexCoordR).r;\n"
    "   finalColor.g = HmdSpcTexture.Sample(Linear, oHmdSpcTexCoordG).g;\n"
    "   finalColor.b = HmdSpcTexture.Sample(Linear, oHmdSpcTexCoordB).b;\n"

    "   if(UseOverlay > 0)\n"
    "   {\n"
    "       float2 overlayColorR = OverlayTexture.Sample(Linear, oOverlayTexCoordR).ra;\n"
    "       float2 overlayColorG = OverlayTexture.Sample(Linear, oOverlayTexCoordG).ga;\n"
    "       float2 overlayColorB = OverlayTexture.Sample(Linear, oOverlayTexCoordB).ba;\n"

    // do premultiplied alpha blending - overlayColorX.x is color, overlayColorX.y is alpha
    "       finalColor.r = finalColor.r * saturate(1-overlayColorR.y) + overlayColorR.x;\n"
    "       finalColor.g = finalColor.g * saturate(1-overlayColorG.y) + overlayColorG.x;\n"
    "       finalColor.b = finalColor.b * saturate(1-overlayColorB.y) + overlayColorB.x;\n"
    "   }\n"

    "   finalColor.rgb = saturate(finalColor.rgb * oColor.rgb);\n"
    "   return finalColor;\n"
    "}\n";

//----------------------------------------------------------------------------
// Pixel shader is very simple - does three texture reads.
// Vertex shader does all the hard work.
// Used for mesh-based heightmap reprojection for positional timewarp.

static D3D1x_(INPUT_ELEMENT_DESC) HeightmapVertexDesc[] =
{
    {"Position", 0, DXGI_FORMAT_R32G32_FLOAT,       0, 0,          D3D1x_(INPUT_PER_VERTEX_DATA), 0},
    {"TexCoord", 0, DXGI_FORMAT_R32G32_FLOAT,       0, 8,          D3D1x_(INPUT_PER_VERTEX_DATA), 0},
};

static const char* PostProcessHeightmapTimewarpVertexShaderSrc =
	"Texture2DMS<float,4> DepthTexture : register(t0);\n"
    // Padding because we are uploading "standard uniform buffer" constants
    "float4x4 Padding1;\n"
    "float4x4 Padding2;\n"
    "float2 EyeToSourceUVScale;\n"
    "float2 EyeToSourceUVOffset;\n"
	"float2 DepthDimSize;\n"
	"float4x4 EyeXformStart;\n"
    "float4x4 EyeXformEnd;\n"
    //"float4x4 Projection;\n"
    "float4x4 InvProjection;\n"

    "float4 PositionFromDepth(float2 position, float2 inTexCoord)\n"
    "{\n"
    "   float depth = DepthTexture.Load(int2(inTexCoord * DepthDimSize), 0).x;\n"
	"   float4 retVal = float4(position, depth, 1);\n"
    "   return retVal;\n"
    "}\n"

    "float4 TimewarpPos(float2 position, float2 inTexCoord, float4x4 rotMat)\n"
    "{\n"
    // Apply the 4x4 timewarp rotation to these vectors.
    "   float4 transformed = PositionFromDepth(position, inTexCoord);\n"
    // TODO: Precombining InvProjection in rotMat causes loss of precision flickering
    "   transformed = mul ( InvProjection, transformed );\n"
    "   transformed = mul ( rotMat, transformed );\n"
    // Commented out as Projection is currently contained in rotMat
    //"   transformed = mul ( Projection, transformed );\n"
    "   return transformed;\n"
    "}\n"

    "void main( in float2 Position    : POSITION,    in float3 TexCoord0    : TEXCOORD0,\n"
    "           out float4 oPosition  : SV_Position, out float2 oTexCoord0  : TEXCOORD0)\n"
    "{\n"
    "   float2 eyeToSrcTexCoord = TexCoord0.xy * EyeToSourceUVScale + EyeToSourceUVOffset;\n"
    "   oTexCoord0 = eyeToSrcTexCoord;\n"

    "   float timewarpLerpFactor = TexCoord0.z;\n"
    "   float4x4 lerpedEyeRot = lerp(EyeXformStart, EyeXformEnd, timewarpLerpFactor);\n"
    //"	float4x4 lerpedEyeRot = EyeXformStart;\n"

    "   oPosition = TimewarpPos(Position.xy, oTexCoord0, lerpedEyeRot);\n"
    "}\n";

static const char* PostProcessHeightmapTimewarpPixelShaderSrc =
	"Texture2D Texture : register(t0);\n"
    "SamplerState Linear : register(s0);\n"
	"\n"
    "float4 main(in float4 oPosition : SV_Position, in float2 oTexCoord0 : TEXCOORD0) : SV_Target\n"
    "{\n"
    "   float3 result;\n"
	"   result = Texture.Sample(Linear, oTexCoord0);\n"
	"   return float4(result, 1.0);\n"
    "}\n";

#pragma endregion

//----------------------------------------------------------------------------

struct ShaderSource
{
    const char* ShaderModel;
    const char* SourceStr;
};

static ShaderSource VShaderSrcs[VShader_Count] =
{
    {"vs_4_0", DirectVertexShaderSrc},
    {"vs_4_0", StdVertexShaderSrc},
    {"vs_4_0", PostProcessVertexShaderSrc},
    {"vs_4_0", PostProcessMeshVertexShaderSrc},
    {"vs_4_0", PostProcessMeshTimewarpVertexShaderSrc},
    {"vs_4_1", PostProcessMeshPositionalTimewarpVertexShaderSrc},
    {"vs_4_1", PostProcessHeightmapTimewarpVertexShaderSrc},
};
static ShaderSource FShaderSrcs[FShader_Count] =
{
    {"ps_4_0", SolidPixelShaderSrc},
    {"ps_4_0", GouraudPixelShaderSrc},
    {"ps_4_0", TexturePixelShaderSrc},
	{"ps_4_0", AlphaTexturePixelShaderSrc},
	{"ps_4_0", AlphaBlendedTexturePixelShaderSrc},
    {"ps_4_0", PostProcessPixelShaderWithChromAbSrc},
    {"ps_4_0", LitSolidPixelShaderSrc},
    {"ps_4_0", LitTexturePixelShaderSrc},
    {"ps_4_0", MultiTexturePixelShaderSrc},
    {"ps_4_0", PostProcessMeshPixelShaderSrc},
    {"ps_4_0", PostProcessMeshTimewarpPixelShaderSrc},
    {"ps_4_0", PostProcessMeshPositionalTimewarpPixelShaderSrc},
    {"ps_4_0", PostProcessHeightmapTimewarpPixelShaderSrc},
};

#ifdef OVR_BUILD_DEBUG

static void ReportCOMError(HRESULT hr, const char* file, int line)
{
    if (FAILED(hr))
    {
        _com_error err(hr);
        LPCTSTR errMsg = err.ErrorMessage();

        if (sizeof(TCHAR) == sizeof(char))
        {
            LogError("{ERR-017w} [D3D] Error in %s on line %d : %s", file, line, errMsg);
        }
        else
        {
#ifdef _UNICODE
            size_t len = wcslen(errMsg);
            char* data = new char[len + 1];
            size_t count = len;
            wcstombs_s(&count, data, len + 1, errMsg, len);
            if (count < len)
            {
                len = count;
            }
            data[len] = '\0';
#else
            const char* data = errMsg;
#endif
            LogError("{ERR-018w} [D3D] Error in %s on line %d : %s", file, line, data);
#ifdef _UNICODE
            delete[] data;
#endif
        }

        OVR_ASSERT(false);
    }
}

#define OVR_LOG_COM_ERROR(hr) \
    ReportCOMError(hr, __FILE__, __LINE__);
<<<<<<< HEAD

#else

#define OVR_LOG_COM_ERROR(hr) ;

#endif


RenderDevice::RenderDevice(const RendererParams& p, HWND window) :
    DXGIFactory(),
    Window(window),
    Device(),
    Context(),
    SwapChain(),
    Adapter(),
    FullscreenOutput(),
    FSDesktopX(-1),
    FSDesktopY(-1),
    PreFullscreenX(0),
    PreFullscreenY(0),
    PreFullscreenW(0),
    PreFullscreenH(0),
    BackBuffer(),
    BackBufferRT(),
    CurRenderTarget(),
    CurDepthBuffer(),
    Rasterizer(),
    BlendState(),
  //DepthStates[]
    CurDepthState(),
    ModelVertexIL(),
    DistortionVertexIL(),
    HeightmapVertexIL(),
  //SamplerStates[]
    StdUniforms(),
  //UniformBuffers[];
  //MaxTextureSet[];
  //VertexShaders[];
  //PixelShaders[];
  //pStereoShaders[];
  //CommonUniforms[];
    ExtraShaders(),
    DefaultFill(),
    QuadVertexBuffer(),
    DepthBuffers()
{
    memset(&D3DViewport, 0, sizeof(D3DViewport));
    memset(MaxTextureSet, 0, sizeof(MaxTextureSet));

=======

#else

#define OVR_LOG_COM_ERROR(hr) ;

#endif


RenderDevice::RenderDevice(const RendererParams& p, HWND window) :
    DXGIFactory(),
    Window(window),
    Device(),
    Context(),
    SwapChain(),
    Adapter(),
    FullscreenOutput(),
    FSDesktopX(-1),
    FSDesktopY(-1),
    PreFullscreenX(0),
    PreFullscreenY(0),
    PreFullscreenW(0),
    PreFullscreenH(0),
    BackBuffer(),
    BackBufferRT(),
#if (OVR_D3D_VERSION>=11)
    BackBufferUAV(),
#endif
    CurRenderTarget(),
    CurDepthBuffer(),
    Rasterizer(),
    BlendState(),
  //DepthStates[]
    CurDepthState(),
    ModelVertexIL(),
    DistortionVertexIL(),
    HeightmapVertexIL(),
  //SamplerStates[]
    StdUniforms(),
  //UniformBuffers[];
  //MaxTextureSet[];
  //VertexShaders[];
  //PixelShaders[];
  //pStereoShaders[];
  //CommonUniforms[];
    ExtraShaders(),
    DefaultFill(),
    QuadVertexBuffer(),
    DepthBuffers()
{
    memset(&D3DViewport, 0, sizeof(D3DViewport));
    memset(MaxTextureSet, 0, sizeof(MaxTextureSet));

>>>>>>> 445caedf
    HRESULT hr;

    RECT rc;
    if (p.Resolution == Sizei(0))
    {
        GetClientRect(window, &rc);
        UINT width  = rc.right - rc.left;
        UINT height = rc.bottom - rc.top;
        ::OVR::Render::RenderDevice::SetWindowSize(width, height);
    }
    else
    {
        // TBD: This should be renamed to not be tied to window for App mode.
        ::OVR::Render::RenderDevice::SetWindowSize(p.Resolution.w, p.Resolution.h);
    }
    
    Params = p;
    DXGIFactory = NULL;
    hr = CreateDXGIFactory(__uuidof(IDXGIFactory), (void**)(&DXGIFactory.GetRawRef()));
    if (FAILED(hr))
    {
        OVR_LOG_COM_ERROR(hr);
        return;
    }

    // Find the adapter & output (monitor) to use for fullscreen, based on the reported name of the HMD's monitor.
    if (Params.Display.MonitorName.GetLength() > 0)
    {
        for(UINT AdapterIndex = 0; ; AdapterIndex++)
        {
			Adapter = NULL;
            HRESULT hr = DXGIFactory->EnumAdapters(AdapterIndex, &Adapter.GetRawRef());
            if (hr == DXGI_ERROR_NOT_FOUND)
                break;
            if (FAILED(hr))
            {
                OVR_LOG_COM_ERROR(hr);
            }

            DXGI_ADAPTER_DESC Desc;
            hr = Adapter->GetDesc(&Desc);
            if (FAILED(hr))
            {
                OVR_LOG_COM_ERROR(hr);
            }

            UpdateMonitorOutputs();

            if (FullscreenOutput)
                break;
        }

        if (!FullscreenOutput)
            Adapter = NULL;
    }

    if (!Adapter)
    {
        hr = DXGIFactory->EnumAdapters(0, &Adapter.GetRawRef());
        if (FAILED(hr))
        {
            OVR_LOG_COM_ERROR(hr);
        }
        UpdateMonitorOutputs();
    }

<<<<<<< HEAD
    int flags = D3D10_CREATE_DEVICE_BGRA_SUPPORT; //0;
=======
    int flags = D3D10_CREATE_DEVICE_BGRA_SUPPORT;

    if(p.DebugEnabled)
        flags |= D3D1x_(CREATE_DEVICE_DEBUG);
>>>>>>> 445caedf

#if (OVR_D3D_VERSION == 10)
    Device = NULL;
    hr = D3D10CreateDevice1(Adapter, D3D10_DRIVER_TYPE_HARDWARE, NULL, flags, D3D10_FEATURE_LEVEL_10_1, D3D10_1_SDK_VERSION,
                           &Device.GetRawRef());
    Context = Device;
    Context->AddRef();
#else //11
    Device = NULL;
    Context = NULL;
    D3D_FEATURE_LEVEL featureLevel; // TODO: Limit certain features based on D3D feature level
    hr = D3D11CreateDevice(Adapter, Adapter ? D3D_DRIVER_TYPE_UNKNOWN : D3D_DRIVER_TYPE_HARDWARE,
<<<<<<< HEAD
                           NULL, flags /*| D3D11_CREATE_DEVICE_DEBUG*/, NULL, 0, D3D1x_(SDK_VERSION),
=======
                           NULL, flags, NULL, 0, D3D1x_(SDK_VERSION),
>>>>>>> 445caedf
                           &Device.GetRawRef(), &featureLevel, &Context.GetRawRef());
#endif
	if (FAILED(hr))
	{
        OVR_LOG_COM_ERROR(hr);
        LogError("{ERR-019w} [D3D1X] Unable to create device: %x", hr);
        OVR_ASSERT(false);
		return;
	}

    if (!RecreateSwapChain())
        return;

    if (Params.Fullscreen)
        SwapChain->SetFullscreenState(1, FullscreenOutput);

    CurRenderTarget = NULL;
    for(int i = 0; i < Shader_Count; i++)
    {
        UniformBuffers[i] = *CreateBuffer();
        MaxTextureSet[i] = 0;
    }

    ID3D10Blob* vsData = CompileShader(VShaderSrcs[0].ShaderModel, VShaderSrcs[0].SourceStr);

    VertexShaders[VShader_MV] = *new VertexShader(this, vsData);
    for(int i = 1; i < VShader_Count; i++)
    {
        OVR_ASSERT ( VShaderSrcs[i].SourceStr != NULL );      // You forgot a shader!
        ID3D10Blob *pShader = CompileShader(VShaderSrcs[i].ShaderModel, VShaderSrcs[i].SourceStr);

        VertexShaders[i] = NULL;
        if ( pShader != NULL )
        {
            VertexShaders[i] = *new VertexShader(this, pShader);
        }
    }

    for(int i = 0; i < FShader_Count; i++)
    {
        OVR_ASSERT ( FShaderSrcs[i].SourceStr != NULL );      // You forgot a shader!
        ID3D10Blob *pShader = CompileShader(FShaderSrcs[i].ShaderModel, FShaderSrcs[i].SourceStr);

        PixelShaders[i] = NULL;
        if ( pShader != NULL )
        {
            PixelShaders[i] = *new PixelShader(this, pShader);
        }
    }

    intptr_t bufferSize = vsData->GetBufferSize();
    const void* buffer = vsData->GetBufferPointer();
    ModelVertexIL = NULL;
    ID3D1xInputLayout** objRef = &ModelVertexIL.GetRawRef();
    hr = Device->CreateInputLayout(ModelVertexDesc, sizeof(ModelVertexDesc)/sizeof(ModelVertexDesc[0]), buffer, bufferSize, objRef);
    if (FAILED(hr))
    {
        OVR_LOG_COM_ERROR(hr);
    }

    {
        ID3D10Blob* vsData2 = CompileShader("vs_4_1", PostProcessMeshVertexShaderSrc);
        intptr_t bufferSize2 = vsData2->GetBufferSize();
        const void* buffer2 = vsData2->GetBufferPointer();
        DistortionVertexIL = NULL;
        ID3D1xInputLayout** objRef2 = &DistortionVertexIL.GetRawRef();
        hr = Device->CreateInputLayout(DistortionVertexDesc, sizeof(DistortionVertexDesc)/sizeof(DistortionVertexDesc[0]), buffer2, bufferSize2, objRef2);
        if (FAILED(hr))
        {
            OVR_LOG_COM_ERROR(hr);
        }
    }

    {
        ID3D10Blob* vsData2 = CompileShader("vs_4_1", PostProcessHeightmapTimewarpVertexShaderSrc);
        intptr_t bufferSize2 = vsData2->GetBufferSize();
        const void* buffer2 = vsData2->GetBufferPointer();
        HeightmapVertexIL = NULL;
        ID3D1xInputLayout** objRef2 = &HeightmapVertexIL.GetRawRef();
        hr = Device->CreateInputLayout(HeightmapVertexDesc, sizeof(HeightmapVertexDesc)/sizeof(HeightmapVertexDesc[0]), buffer2, bufferSize2, objRef2);
        if (FAILED(hr))
        {
            OVR_LOG_COM_ERROR(hr);
        }
    }

    Ptr<ShaderSet> gouraudShaders = *new ShaderSet();
    gouraudShaders->SetShader(VertexShaders[VShader_MVP]);
    gouraudShaders->SetShader(PixelShaders[FShader_Gouraud]);
    DefaultFill = *new ShaderFill(gouraudShaders);

#if (OVR_D3D_VERSION == 10)
    D3D1x_(BLEND_DESC) bm;
    memset(&bm, 0, sizeof(bm));
    bm.BlendEnable[0] = true;
    bm.BlendOp      = bm.BlendOpAlpha   = D3D1x_(BLEND_OP_ADD);
    bm.SrcBlend     = bm.SrcBlendAlpha  = D3D1x_(BLEND_ONE); //premultiplied alpha
    bm.DestBlend    = bm.DestBlendAlpha = D3D1x_(BLEND_INV_SRC_ALPHA);
    bm.RenderTargetWriteMask[0]         = D3D1x_(COLOR_WRITE_ENABLE_ALL);
    BlendState = NULL;
    hr = Device->CreateBlendState(&bm, &BlendState.GetRawRef());
#else
    D3D1x_(BLEND_DESC) bm;
    memset(&bm, 0, sizeof(bm));
    bm.RenderTarget[0].BlendEnable = true;
    bm.RenderTarget[0].BlendOp     = bm.RenderTarget[0].BlendOpAlpha    = D3D1x_(BLEND_OP_ADD);
    bm.RenderTarget[0].SrcBlend    = bm.RenderTarget[0].SrcBlendAlpha   = D3D1x_(BLEND_ONE); //premultiplied alpha
    bm.RenderTarget[0].DestBlend   = bm.RenderTarget[0].DestBlendAlpha  = D3D1x_(BLEND_INV_SRC_ALPHA);
    bm.RenderTarget[0].RenderTargetWriteMask = D3D1x_(COLOR_WRITE_ENABLE_ALL);
    BlendState = NULL;
    hr = Device->CreateBlendState(&bm, &BlendState.GetRawRef());
#endif
    if (FAILED(hr))
    {
        OVR_LOG_COM_ERROR(hr);
    }

    D3D1x_(RASTERIZER_DESC) rs;
    memset(&rs, 0, sizeof(rs));
    rs.AntialiasedLineEnable = false;       // You can't just turn this on - it needs alpha modes etc setting up and doesn't work with Z buffers.
    rs.CullMode = D3D1x_(CULL_BACK);
    // rs.CullMode = D3D1x_(CULL_NONE);
    rs.DepthClipEnable = true;
    rs.FillMode = D3D1x_(FILL_SOLID);
    Rasterizer = NULL;
    hr = Device->CreateRasterizerState(&rs, &Rasterizer.GetRawRef());
    if (FAILED(hr))
    {
        OVR_LOG_COM_ERROR(hr);
    }

    QuadVertexBuffer = *CreateBuffer();
    const Render::Vertex QuadVertices[] =
    { Vertex(Vector3f(0, 1, 0)), Vertex(Vector3f(1, 1, 0)),
      Vertex(Vector3f(0, 0, 0)), Vertex(Vector3f(1, 0, 0)) };
    if (!QuadVertexBuffer->Data(Buffer_Vertex | Buffer_ReadOnly, QuadVertices, sizeof(QuadVertices)))
    {
        OVR_ASSERT(false);
    }

    SetDepthMode(0, 0);
}

RenderDevice::~RenderDevice()
{
    if (SwapChain && Params.Fullscreen)
    {
        HRESULT hr = SwapChain->SetFullscreenState(false, NULL);
        if (FAILED(hr))
        {
            OVR_LOG_COM_ERROR(hr);
        }
    }
}


// Implement static initializer function to create this class.
Render::RenderDevice* RenderDevice::CreateDevice(const RendererParams& rp, void* oswnd)
{
#if (OVR_D3D_VERSION == 10)
    Render::D3D10::RenderDevice* render = new RenderDevice(rp, (HWND)oswnd);
#else
    Render::D3D11::RenderDevice* render = new RenderDevice(rp, (HWND)oswnd);
#endif
    // Sanity check to make sure our resources were created.
    // This should stop a lot of driver related crashes we have experienced
    if ((render->DXGIFactory == NULL) || (render->Device == NULL) || (render->SwapChain == NULL))
    {
        OVR_ASSERT(false);
        // TBD: Probabaly other things like shader creation should be verified as well
        render->Shutdown();
        render->Release();
        return NULL;
    }
    else
    {
        return render;
    }
}


// Fallback monitor enumeration in case newly plugged in monitor wasn't detected.
// Added originally for the FactoryTest app.
// New Outputs don't seem to be detected unless adapter is re-created, but that would also
// require us to re-initialize D3D10 (recreating objects, etc). This bypasses that for "fake"
// fullscreen modes.
BOOL CALLBACK MonitorEnumFunc(HMONITOR hMonitor, HDC, LPRECT, LPARAM dwData)
{
    RenderDevice* renderer = (RenderDevice*)dwData;

    MONITORINFOEXA monitor;
    monitor.cbSize = sizeof(monitor);

    if (::GetMonitorInfoA(hMonitor, &monitor) && monitor.szDevice[0])
    {
        DISPLAY_DEVICEA dispDev;
        memset(&dispDev, 0, sizeof(dispDev));
        dispDev.cb = sizeof(dispDev);

        if (::EnumDisplayDevicesA(monitor.szDevice, 0, &dispDev, 0))
        {
            if (strstr(String(dispDev.DeviceName).ToCStr(), renderer->GetParams().Display.MonitorName.ToCStr()))
            {
                renderer->FSDesktopX = monitor.rcMonitor.left;
                renderer->FSDesktopY = monitor.rcMonitor.top;
                return FALSE;
            }
        }
    }

    return TRUE;
}


void RenderDevice::UpdateMonitorOutputs(bool needRecreate)
{
    HRESULT hr;

    if (needRecreate)
    {
        // need to recreate DXGIFactory and Adapter in order 
        // to get latest info about monitors.
        if (SwapChain)
        {
            hr = SwapChain->SetFullscreenState(FALSE, NULL);
            if (FAILED(hr))
            {
                OVR_LOG_COM_ERROR(hr);
            }
            SwapChain = NULL;
        }

        DXGIFactory = NULL;
        Adapter = NULL;
        hr = CreateDXGIFactory(__uuidof(IDXGIFactory), (void**)(&DXGIFactory.GetRawRef()));
        if (FAILED(hr))
        {
            OVR_LOG_COM_ERROR(hr);
            return;
        }
        hr = DXGIFactory->EnumAdapters(0, &Adapter.GetRawRef());
        if (FAILED(hr))
        {
            OVR_LOG_COM_ERROR(hr);
        }
    }

    bool deviceNameFound = false;

    for(UINT OutputIndex = 0; ; OutputIndex++)
    {
        Ptr<IDXGIOutput> Output;
        hr = Adapter->EnumOutputs(OutputIndex, &Output.GetRawRef());
        if (hr == DXGI_ERROR_NOT_FOUND)
        {
            break;
        }
        if (FAILED(hr))
        {
            OVR_LOG_COM_ERROR(hr);
        }

        DXGI_OUTPUT_DESC OutDesc;
        Output->GetDesc(&OutDesc);

        MONITORINFOEXA monitor;
        monitor.cbSize = sizeof(monitor);
        if (::GetMonitorInfoA(OutDesc.Monitor, &monitor) && monitor.szDevice[0])
        {
            DISPLAY_DEVICEA dispDev;
            memset(&dispDev, 0, sizeof(dispDev));
            dispDev.cb = sizeof(dispDev);

            if (::EnumDisplayDevicesA(monitor.szDevice, 0, &dispDev, 0))
            {
                if (strstr(String(dispDev.DeviceName).ToCStr(), Params.Display.MonitorName.ToCStr()))
                {
                    deviceNameFound = true;
                    FullscreenOutput = Output;
                    FSDesktopX = monitor.rcMonitor.left;
                    FSDesktopY = monitor.rcMonitor.top;
                    break;
                }
            }
        }
    }

    if (!deviceNameFound && !Params.Display.MonitorName.IsEmpty())
    {
        if (!EnumDisplayMonitors(0, 0, MonitorEnumFunc, (LPARAM)this))
        {
            OVR_ASSERT(false);
        }
    }
}

bool RenderDevice::RecreateSwapChain()
{
    HRESULT hr;

    DXGI_SWAP_CHAIN_DESC scDesc;
    memset(&scDesc, 0, sizeof(scDesc));
    scDesc.BufferCount = 1;
    scDesc.BufferDesc.Width  = WindowWidth;
    scDesc.BufferDesc.Height = WindowHeight;
    scDesc.BufferDesc.Format = Params.SrgbBackBuffer ? DXGI_FORMAT_R8G8B8A8_UNORM_SRGB : DXGI_FORMAT_R8G8B8A8_UNORM;
    // Use default refresh rate; switching rate on CC prototype can cause screen lockup.
    scDesc.BufferDesc.RefreshRate.Numerator = 0;
    scDesc.BufferDesc.RefreshRate.Denominator = 1;
    scDesc.BufferUsage = DXGI_USAGE_RENDER_TARGET_OUTPUT;
#if (OVR_D3D_VERSION>=11)
    scDesc.BufferUsage |= DXGI_USAGE_UNORDERED_ACCESS;
#endif
    scDesc.OutputWindow = Window;
    scDesc.SampleDesc.Count = Params.Multisample;
    scDesc.SampleDesc.Quality = 0;
    scDesc.Windowed = Params.Fullscreen != Display_Fullscreen;
    scDesc.Flags = DXGI_SWAP_CHAIN_FLAG_ALLOW_MODE_SWITCH;

	if (SwapChain)
	{
		hr = SwapChain->SetFullscreenState(FALSE, NULL);
        if (FAILED(hr))
        {
            OVR_LOG_COM_ERROR(hr);
        }
        SwapChain = NULL;
	}

    Ptr<IDXGISwapChain> newSC;
    hr = DXGIFactory->CreateSwapChain(Device, &scDesc, &newSC.GetRawRef());
    if (FAILED(hr))
    {
        OVR_LOG_COM_ERROR(hr);
        return false;
    }
    SwapChain = newSC;

    BackBuffer = NULL;
    BackBufferRT = NULL;
<<<<<<< HEAD
=======
#if (OVR_D3D_VERSION>=11)
    BackBufferUAV = NULL;
#endif
>>>>>>> 445caedf
    hr = SwapChain->GetBuffer(0, __uuidof(ID3D1xTexture2D), (void**)&BackBuffer.GetRawRef());
    if (FAILED(hr))
    {
        OVR_LOG_COM_ERROR(hr);
        return false;
    }

    hr = Device->CreateRenderTargetView(BackBuffer, NULL, &BackBufferRT.GetRawRef());
    if (FAILED(hr))
    {
        OVR_LOG_COM_ERROR(hr);
        return false;
    }
<<<<<<< HEAD
=======

#if (OVR_D3D_VERSION>=11)
    hr = Device->CreateUnorderedAccessView(BackBuffer, NULL, &BackBufferUAV.GetRawRef());
    if (FAILED(hr))
    {
        OVR_LOG_COM_ERROR(hr);
        return false;
    }
#endif
>>>>>>> 445caedf

    Texture* depthBuffer = GetDepthBuffer(WindowWidth, WindowHeight, Params.Multisample);
    CurDepthBuffer = depthBuffer;
	if (CurRenderTarget == NULL && depthBuffer != NULL)
    {
        Context->OMSetRenderTargets(1, &BackBufferRT.GetRawRef(), depthBuffer->TexDsv);
    }
    return true;
}

bool RenderDevice::SetParams(const RendererParams& newParams)
{
    String oldMonitor = Params.Display.MonitorName;

    Params = newParams;
    if (newParams.Display.MonitorName != oldMonitor)
    {
        UpdateMonitorOutputs(true);
    }

    return RecreateSwapChain();
}
	
ovrRenderAPIConfig RenderDevice::Get_ovrRenderAPIConfig() const
{
#if (OVR_D3D_VERSION == 10)
	static ovrD3D10Config cfg;
<<<<<<< HEAD
	cfg.D3D10.Header.API         = ovrRenderAPI_D3D10;
	cfg.D3D10.Header.RTSize      = Sizei(WindowWidth, WindowHeight);
	cfg.D3D10.Header.Multisample = Params.Multisample;
	cfg.D3D10.pDevice            = Device;
	cfg.D3D10.pBackBufferRT      = BackBufferRT;
	cfg.D3D10.pSwapChain         = SwapChain;
#else
	static ovrD3D11Config cfg;
	cfg.D3D11.Header.API         = ovrRenderAPI_D3D11;
	cfg.D3D11.Header.RTSize      = Sizei(WindowWidth, WindowHeight);
	cfg.D3D11.Header.Multisample = Params.Multisample;
	cfg.D3D11.pDevice            = Device;
	cfg.D3D11.pDeviceContext     = Context;
	cfg.D3D11.pBackBufferRT      = BackBufferRT;
	cfg.D3D11.pSwapChain         = SwapChain;
=======
	cfg.D3D10.Header.API            = ovrRenderAPI_D3D10;
	cfg.D3D10.Header.BackBufferSize = Sizei(WindowWidth, WindowHeight);
	cfg.D3D10.Header.Multisample    = Params.Multisample;
	cfg.D3D10.pDevice               = Device;
	cfg.D3D10.pBackBufferRT         = BackBufferRT;
	cfg.D3D10.pSwapChain            = SwapChain;
#else
	static ovrD3D11Config cfg;
	cfg.D3D11.Header.API            = ovrRenderAPI_D3D11;
	cfg.D3D11.Header.BackBufferSize = Sizei(WindowWidth, WindowHeight);
	cfg.D3D11.Header.Multisample    = Params.Multisample;
	cfg.D3D11.pDevice               = Device;
	cfg.D3D11.pDeviceContext        = Context;
	cfg.D3D11.pBackBufferRT         = BackBufferRT;
	cfg.D3D11.pBackBufferUAV        = BackBufferUAV;
	cfg.D3D11.pSwapChain            = SwapChain;
>>>>>>> 445caedf
#endif
	return cfg.Config;
}

ovrTexture Texture::Get_ovrTexture()
{
	ovrTexture tex;

	OVR::Sizei newRTSize(Width, Height);
	
#if (OVR_D3D_VERSION == 10)
    ovrD3D10TextureData* texData = (ovrD3D10TextureData*)&tex;
    texData->Header.API            = ovrRenderAPI_D3D10;
#else
    ovrD3D11TextureData* texData = (ovrD3D11TextureData*)&tex;
    texData->Header.API            = ovrRenderAPI_D3D11;
#endif
    texData->Header.TextureSize    = newRTSize;
    texData->Header.RenderViewport = Recti(newRTSize);
    texData->pTexture              = Tex;
    texData->pSRView               = TexSv;

	return tex;
}

void RenderDevice::SetWindowSize(int w, int h)
{
	// This code is rendered a no-op
	// It interferes with proper driver operation in
	// application mode and doesn't add any value in
	// compatibility mode
	OVR_UNUSED(w);
	OVR_UNUSED(h);
}

bool RenderDevice::SetFullscreen(DisplayMode fullscreen)
{
    if (fullscreen == Params.Fullscreen)
    {
        return true;
    }

    if (Params.Fullscreen == Display_FakeFullscreen)
    {
        SetWindowLong(Window, GWL_STYLE, WS_OVERLAPPEDWINDOW | WS_VISIBLE | WS_CLIPSIBLINGS);
        SetWindowPos(Window, NULL, PreFullscreenX, PreFullscreenY,
                     PreFullscreenW, PreFullscreenH, SWP_NOZORDER | SWP_NOACTIVATE | SWP_FRAMECHANGED);
    }

    if (fullscreen == Display_FakeFullscreen)
    {
        // Get WINDOWPLACEMENT before changing style to get OVERLAPPED coordinates,
        // which we will restore.
        WINDOWPLACEMENT wp;
        wp.length = sizeof(wp);
        GetWindowPlacement(Window, &wp);
        PreFullscreenW = wp.rcNormalPosition.right - wp.rcNormalPosition.left;
        PreFullscreenH = wp.rcNormalPosition.bottom - wp.rcNormalPosition.top;
        PreFullscreenX = wp.rcNormalPosition.left;
        PreFullscreenY = wp.rcNormalPosition.top;
        // Warning: SetWindowLong sends message computed based on old size (incorrect).
        // A proper work-around would be to mask that message out during window frame change in Platform.
        SetWindowLong(Window, GWL_STYLE, WS_OVERLAPPED | WS_VISIBLE | WS_CLIPSIBLINGS);
        SetWindowPos(Window, NULL, FSDesktopX, FSDesktopY, 0, 0, SWP_NOSIZE | SWP_NOACTIVATE | SWP_FRAMECHANGED);

        // Relocate cursor into the window to avoid losing focus on first click.
        POINT oldCursor;
        if (GetCursorPos(&oldCursor) &&
                ((oldCursor.x < FSDesktopX) || (oldCursor.x > (FSDesktopX + PreFullscreenW)) ||
                 (oldCursor.y < FSDesktopY) || (oldCursor.x > (FSDesktopY + PreFullscreenH))))
        {
            // TBD: FullScreen window logic should really be in platform; it causes world rotation
            // in relative mouse mode.
            ::SetCursorPos(FSDesktopX, FSDesktopY);
        }
    }
    else
    {
        HRESULT hr = SwapChain->SetFullscreenState(fullscreen, fullscreen ? FullscreenOutput : NULL);
        if (FAILED(hr))
        {
            OVR_LOG_COM_ERROR(hr);
            return false;
        }
    }

    Params.Fullscreen = fullscreen;
    return true;
}

void RenderDevice::SetViewport(const Recti& vp)
{
#if (OVR_D3D_VERSION == 10)
    D3DViewport.Width    = vp.w;
    D3DViewport.Height   = vp.h;
    D3DViewport.MinDepth = 0;
    D3DViewport.MaxDepth = 1;
    D3DViewport.TopLeftX = vp.x;
    D3DViewport.TopLeftY = vp.y;
#else
    D3DViewport.Width    = (float)vp.w;
    D3DViewport.Height   = (float)vp.h;
    D3DViewport.MinDepth = 0;
    D3DViewport.MaxDepth = 1;
    D3DViewport.TopLeftX = (float)vp.x;
    D3DViewport.TopLeftY = (float)vp.y;
#endif
    Context->RSSetViewports(1,&D3DViewport);
}

static int GetDepthStateIndex(bool enable, bool write, RenderDevice::CompareFunc func)
{
    if (!enable)
    {
        return 0;
    }
    return 1 + int(func) * 2 + write;
}

void RenderDevice::SetDepthMode(bool enable, bool write, CompareFunc func)
{
    int index = GetDepthStateIndex(enable, write, func);
    if (DepthStates[index])
    {
        CurDepthState = DepthStates[index];
        Context->OMSetDepthStencilState(DepthStates[index], 0);
        return;
    }

    D3D1x_(DEPTH_STENCIL_DESC) dss;
    memset(&dss, 0, sizeof(dss));
    dss.DepthEnable = enable;
    switch(func)
    {
    case Compare_Always:  dss.DepthFunc = D3D1x_(COMPARISON_ALWAYS);  break;
    case Compare_Less:    dss.DepthFunc = D3D1x_(COMPARISON_LESS);    break;
    case Compare_Greater: dss.DepthFunc = D3D1x_(COMPARISON_GREATER); break;
    default:
        OVR_ASSERT(0);
    }
    dss.DepthWriteMask = write ? D3D1x_(DEPTH_WRITE_MASK_ALL) : D3D1x_(DEPTH_WRITE_MASK_ZERO);
    HRESULT hr = Device->CreateDepthStencilState(&dss, &DepthStates[index].GetRawRef());
    if (FAILED(hr))
    {
        OVR_LOG_COM_ERROR(hr);
    }
    Context->OMSetDepthStencilState(DepthStates[index], 0);
    CurDepthState = DepthStates[index];
}

Texture* RenderDevice::GetDepthBuffer(int w, int h, int ms)
{
    for(unsigned i = 0; i < DepthBuffers.GetSize(); i++)
    {
        if (w == DepthBuffers[i]->Width && h == DepthBuffers[i]->Height &&
            ms == DepthBuffers[i]->Samples)
            return DepthBuffers[i];
    }

    Ptr<Texture> newDepth = *CreateTexture(Texture_Depth | Texture_RenderTarget | ms, w, h, NULL);
    if (newDepth == NULL)
    {
        OVR_DEBUG_LOG(("Failed to get depth buffer."));
        return NULL;
    }

    DepthBuffers.PushBack(newDepth);
    return newDepth.GetPtr();
}

void RenderDevice::Clear(float r /*= 0*/, float g /*= 0*/, float b /*= 0*/, float a /*= 1*/,
                         float depth /*= 1*/,
                         bool clearColor /*= true*/, bool clearDepth /*= true*/)
{
    if ( clearColor )
    {
        const float color[] = {r, g, b, a};
        if ( CurRenderTarget == NULL )
<<<<<<< HEAD
        {
            Context->ClearRenderTargetView ( BackBufferRT.GetRawRef(), color );
        }
        else
        {
=======
        {
            Context->ClearRenderTargetView ( BackBufferRT.GetRawRef(), color );
        }
        else
        {
>>>>>>> 445caedf
            Context->ClearRenderTargetView ( CurRenderTarget->TexRtv, color );
        }
    }

    if ( clearDepth )
    {
        Context->ClearDepthStencilView ( CurDepthBuffer->TexDsv, D3D10_CLEAR_DEPTH | D3D10_CLEAR_STENCIL, depth, 0 );
    }
}

// Buffers

Buffer* RenderDevice::CreateBuffer()
{
    return new Buffer(this);
}

Buffer::~Buffer()
{
}

bool   Buffer::Data(int use, const void *buffer, size_t size)
{
    if (D3DBuffer && Size >= size)
    {
        if (Dynamic)
        {
            if (!buffer)
                return true;

            void* v = Map(0, size, Map_Discard);
            if (v)
            {
                memcpy(v, buffer, size);
                Unmap(v);
                return true;
            }
        }
        else
        {
            OVR_ASSERT (!(use & Buffer_ReadOnly));
            Ren->Context->UpdateSubresource(D3DBuffer, 0, NULL, buffer, 0, 0);
            return true;
        }
    }
    if (D3DBuffer)
    {
        D3DBuffer = NULL;
        Size = 0;
        Use = 0;
        Dynamic = false;
    }
#if (OVR_D3D_VERSION>=11)
    D3DUav = NULL;
#endif

    D3D1x_(BUFFER_DESC) desc;
    memset(&desc, 0, sizeof(desc));
    if (use & Buffer_ReadOnly)
    {
        desc.Usage = D3D1x_(USAGE_IMMUTABLE);
        desc.CPUAccessFlags = 0;
    }
    else
    {
        desc.Usage = D3D1x_(USAGE_DYNAMIC);
        desc.CPUAccessFlags = D3D1x_(CPU_ACCESS_WRITE);
        Dynamic = true;
    }

    switch(use & Buffer_TypeMask)
    {
    case Buffer_Vertex:  desc.BindFlags = D3D1x_(BIND_VERTEX_BUFFER); break;
    case Buffer_Index:   desc.BindFlags = D3D1x_(BIND_INDEX_BUFFER);  break;
    case Buffer_Uniform:
        desc.BindFlags = D3D1x_(BIND_CONSTANT_BUFFER);
        size = ((size + 15) & ~15);
        break;
    case Buffer_Feedback:
        desc.BindFlags = D3D1x_(BIND_STREAM_OUTPUT);
        desc.Usage     = D3D1x_(USAGE_DEFAULT);
        desc.CPUAccessFlags = 0;
        size = ((size + 15) & ~15);
        break;
    case Buffer_Compute:
#if (OVR_D3D_VERSION >= 11)
        // There's actually a bunch of options for buffers bound to a CS.
        // Right now this is the most appropriate general-purpose one. Add more as needed.

        // NOTE - if you want D3D1x_(CPU_ACCESS_WRITE), it MUST be either D3D1x_(USAGE_DYNAMIC) or D3D1x_(USAGE_STAGING).
        // TODO: we want a resource that is rarely written to, in which case we'd need two surfaces - one a STAGING
        // that the CPU writes to, and one a DEFAULT, and we CopyResource from one to the other. Hassle!
        // Setting it as D3D1x_(USAGE_DYNAMIC) will get the job done for now.
        // Also for fun - you can't have a D3D1x_(USAGE_DYNAMIC) buffer that is also a D3D1x_(BIND_UNORDERED_ACCESS).
        OVR_ASSERT ( !(use & Buffer_ReadOnly) );
        desc.BindFlags = D3D1x_(BIND_SHADER_RESOURCE);
        desc.Usage     = D3D1x_(USAGE_DYNAMIC);
        desc.MiscFlags = D3D1x_(RESOURCE_MISC_BUFFER_STRUCTURED);
        desc.CPUAccessFlags = D3D1x_(CPU_ACCESS_WRITE);
        // SUPERHACKYFIXME
        desc.StructureByteStride = sizeof(DistortionComputePin);

        Dynamic = true;
        size = ((size + 15) & ~15);
#else
        OVR_ASSERT ( false );  // No compute shaders in DX10
#endif
        break;
    default:
        OVR_ASSERT ( !"unknown buffer type" );
        break;
    }

    desc.ByteWidth = (unsigned)size;

    D3D1x_(SUBRESOURCE_DATA) sr;
    sr.pSysMem = buffer;
    sr.SysMemPitch = 0;
    sr.SysMemSlicePitch = 0;

    D3DBuffer = NULL;
    HRESULT hr = Ren->Device->CreateBuffer(&desc, buffer ? &sr : NULL, &D3DBuffer.GetRawRef());
    if (SUCCEEDED(hr))
    {
        Use = use;
        Size = desc.ByteWidth;
    }
<<<<<<< HEAD
    if (FAILED(hr))
    {
        OVR_LOG_COM_ERROR(hr);
    }
    return 0;
=======
    else
    {
        OVR_LOG_COM_ERROR(hr);
        OVR_ASSERT ( false );
        return false;
    }

    if ( ( use & Buffer_TypeMask ) == Buffer_Compute )
    {
        HRESULT hres = Ren->Device->CreateShaderResourceView ( D3DBuffer, NULL, &D3DSrv.GetRawRef() );
        if ( SUCCEEDED(hres) )
        {
#if (OVR_D3D_VERSION >= 11)
#if 0           // Right now we do NOT ask for UAV access (see flags above).
            hres = Ren->Device->CreateUnorderedAccessView ( D3DBuffer, NULL, &D3DUav.GetRawRef() );
            if ( SUCCEEDED(hres) )
            {
                // All went well.
            }
#endif
#endif
        }

        if ( !SUCCEEDED(hres) )
        {
            OVR_LOG_COM_ERROR(hr);
            OVR_ASSERT ( false );
            Use = 0;
            Size = 0;
            return false;
        }
    }

    return true;
>>>>>>> 445caedf
}

void*  Buffer::Map(size_t start, size_t size, int flags)
{
    OVR_UNUSED(size);

    D3D1x_(MAP) mapFlags = D3D1x_(MAP_WRITE);
    if (flags & Map_Discard)    
        mapFlags = D3D1x_(MAP_WRITE_DISCARD);    
    if (flags & Map_Unsynchronized)    
        mapFlags = D3D1x_(MAP_WRITE_NO_OVERWRITE);    

#if (OVR_D3D_VERSION == 10)
    void* map;
    if (SUCCEEDED(D3DBuffer->Map(mapFlags, 0, &map)))    
        return ((char*)map) + start;    
    else    
        return NULL;
#else
    D3D1x_(MAPPED_SUBRESOURCE) map;
    if (SUCCEEDED(Ren->Context->Map(D3DBuffer, 0, mapFlags, 0, &map)))    
        return ((char*)map.pData) + start;    
    else    
        return NULL;    
#endif
}

bool   Buffer::Unmap(void* m)
{
    OVR_UNUSED(m);

#if (OVR_D3D_VERSION == 10)
    D3DBuffer->Unmap();
#else
    Ren->Context->Unmap(D3DBuffer, 0);
#endif
    return true;
}


// Shaders

#if (OVR_D3D_VERSION == 10)
template<> bool Shader<Render::Shader_Vertex, ID3D10VertexShader>::Load(void* shader, size_t size)
{
    HRESULT hr = Ren->Device->CreateVertexShader(shader, size, &D3DShader);
    if (FAILED(hr))
    {
        OVR_LOG_COM_ERROR(hr);
    }
    return SUCCEEDED(hr);
}
template<> bool Shader<Render::Shader_Pixel, ID3D10PixelShader>::Load(void* shader, size_t size)
{
    HRESULT hr = Ren->Device->CreatePixelShader(shader, size, &D3DShader);
    if (FAILED(hr))
    {
        OVR_LOG_COM_ERROR(hr);
    }
    return SUCCEEDED(hr);
}
template<> bool Shader<Render::Shader_Geometry, ID3D10GeometryShader>::Load(void* shader, size_t size)
{
    HRESULT hr = Ren->Device->CreateGeometryShader(shader, size, &D3DShader);
    if (FAILED(hr))
    {
        OVR_LOG_COM_ERROR(hr);
    }
    return SUCCEEDED(hr);
}

template<> void Shader<Render::Shader_Vertex, ID3D10VertexShader>::Set(PrimitiveType) const
{
    Ren->Context->VSSetShader(D3DShader);
}
template<> void Shader<Render::Shader_Pixel, ID3D10PixelShader>::Set(PrimitiveType) const
{
    Ren->Context->PSSetShader(D3DShader);
}
template<> void Shader<Render::Shader_Geometry, ID3D10GeometryShader>::Set(PrimitiveType) const
{
    Ren->Context->GSSetShader(D3DShader);
}

#else // 11
template<> bool Shader<Render::Shader_Vertex, ID3D11VertexShader>::Load(void* shader, size_t size)
{
    HRESULT hr = Ren->Device->CreateVertexShader(shader, size, NULL, &D3DShader);
    if (FAILED(hr))
    {
        OVR_LOG_COM_ERROR(hr);
    }
    return SUCCEEDED(hr);
}
template<> bool Shader<Render::Shader_Pixel, ID3D11PixelShader>::Load(void* shader, size_t size)
{
    HRESULT hr = Ren->Device->CreatePixelShader(shader, size, NULL, &D3DShader);
    if (FAILED(hr))
    {
        OVR_LOG_COM_ERROR(hr);
    }
    return SUCCEEDED(hr);
}
template<> bool Shader<Render::Shader_Geometry, ID3D11GeometryShader>::Load(void* shader, size_t size)
{
    HRESULT hr = Ren->Device->CreateGeometryShader(shader, size, NULL, &D3DShader);
    if (FAILED(hr))
    {
        OVR_LOG_COM_ERROR(hr);
    }
    return SUCCEEDED(hr);
}

template<> void Shader<Render::Shader_Vertex, ID3D11VertexShader>::Set(PrimitiveType) const
{
    Ren->Context->VSSetShader(D3DShader, NULL, 0);
}
template<> void Shader<Render::Shader_Pixel, ID3D11PixelShader>::Set(PrimitiveType) const
{
    Ren->Context->PSSetShader(D3DShader, NULL, 0);
}
template<> void Shader<Render::Shader_Geometry, ID3D11GeometryShader>::Set(PrimitiveType) const
{
    Ren->Context->GSSetShader(D3DShader, NULL, 0);
}
#endif

template<> void Shader<Render::Shader_Vertex, ID3D1xVertexShader>::SetUniformBuffer(Render::Buffer* buffer, int i)
{
    Ren->Context->VSSetConstantBuffers(i, 1, &((Buffer*)buffer)->D3DBuffer.GetRawRef());
}
template<> void Shader<Render::Shader_Pixel, ID3D1xPixelShader>::SetUniformBuffer(Render::Buffer* buffer, int i)
{
    Ren->Context->PSSetConstantBuffers(i, 1, &((Buffer*)buffer)->D3DBuffer.GetRawRef());
}
template<> void Shader<Render::Shader_Geometry, ID3D1xGeometryShader>::SetUniformBuffer(Render::Buffer* buffer, int i)
{
    Ren->Context->GSSetConstantBuffers(i, 1, &((Buffer*)buffer)->D3DBuffer.GetRawRef());
}

ID3D10Blob* RenderDevice::CompileShader(const char* profile, const char* src, const char* mainName)
{
    ID3D10Blob* shader;
    ID3D10Blob* errors;
    HRESULT hr = D3DCompile(src, strlen(src), NULL, NULL, NULL, mainName, profile,
                            0, 0, &shader, &errors);
    if (FAILED(hr))
    {
        OVR_DEBUG_LOG(("Compiling D3D shader for %s failed\n%s\n\n%s",
                       profile, src, errors->GetBufferPointer()));
        OutputDebugStringA((char*)errors->GetBufferPointer());
        OVR_LOG_COM_ERROR(hr);
        return NULL;
    }
    if (errors)
    {
        errors->Release();
    }
    return shader;
}


ShaderBase::ShaderBase(RenderDevice* r, ShaderStage stage) :
    Render::Shader(stage),
    Ren(r),
    UniformData(NULL),
    UniformsSize(-1)
{
}

ShaderBase::~ShaderBase()
{
    if (UniformData)
    {
        OVR_FREE(UniformData);
        UniformData = NULL;
    }
}

bool ShaderBase::SetUniform(const char* name, int n, const float* v)
{
    for (int i = 0; i < UniformInfo.GetSizeI(); i++)
    {
        if (UniformInfo[i].Name == name)
        {
            memcpy(UniformData + UniformInfo[i].Offset, v, n * sizeof(float));
            return true;
        }
    }

    return false;
}

void ShaderBase::InitUniforms(ID3D10Blob* s)
{
    ID3D10ShaderReflection* ref = NULL;
    HRESULT hr = D3D10ReflectShader(s->GetBufferPointer(), s->GetBufferSize(), &ref);
    if (FAILED(hr))
    {
        OVR_LOG_COM_ERROR(hr);
    }
    ID3D10ShaderReflectionConstantBuffer* buf = ref->GetConstantBufferByIndex(0);
    D3D10_SHADER_BUFFER_DESC bufd;
    hr = buf->GetDesc(&bufd);
    if (FAILED(hr))
    {
        //OVR_LOG_COM_ERROR(hr); - Seems to happen normally
        UniformsSize = 0;
        if (UniformData)
        {
            OVR_FREE(UniformData);
            UniformData = 0;
        }
        return;
    }

    for(unsigned i = 0; i < bufd.Variables; i++)
    {
        ID3D10ShaderReflectionVariable* var = buf->GetVariableByIndex(i);
        if (var)
        {
            D3D10_SHADER_VARIABLE_DESC vd;
            hr = var->GetDesc(&vd);
            if (SUCCEEDED(hr))
            {
                Uniform u;
                u.Name = vd.Name;
                u.Offset = vd.StartOffset;
                u.Size = vd.Size;
                UniformInfo.PushBack(u);
            }
            if (FAILED(hr))
            {
                OVR_LOG_COM_ERROR(hr);
            }
        }
    }

    UniformsSize = bufd.Size;
    UniformData = (unsigned char*)OVR_ALLOC(bufd.Size);
}

void ShaderBase::UpdateBuffer(Buffer* buf)
{
    if (UniformsSize)
    {
        if (!buf->Data(Buffer_Uniform, UniformData, UniformsSize))
        {
            OVR_ASSERT(false);
        }
    }
}

void RenderDevice::SetCommonUniformBuffer(int i, Render::Buffer* buffer)
{
    CommonUniforms[i] = (Buffer*)buffer;

    Context->PSSetConstantBuffers(1, 1, &CommonUniforms[1]->D3DBuffer.GetRawRef());
    Context->VSSetConstantBuffers(1, 1, &CommonUniforms[1]->D3DBuffer.GetRawRef());
}

Render::Shader *RenderDevice::LoadBuiltinShader(ShaderStage stage, int shader)
{
    switch(stage)
    {
    case Shader_Vertex:
        return VertexShaders[shader];
    case Shader_Pixel:
        return PixelShaders[shader];
    default:
        OVR_ASSERT ( false );
        return NULL;
    }
}

ShaderBase* RenderDevice::CreateStereoShader(PrimitiveType prim, Render::Shader* vs)
{
    if (pStereoShaders[prim])
    {
        return pStereoShaders[prim];
    }

    OVR_UNUSED(vs);
    const char* varyings =
        "   float4 Position : SV_Position;\n"
        "   float4 Color    : COLOR0;\n"
        "   float2 TexCoord : TEXCOORD0;\n"
        "   float3 Normal   : NORMAL;\n";
    const char* copyVaryings =
        "       o.Color = iv[i].Color;\n"
        "       o.Normal = iv[i].Normal;\n"
        "       o.TexCoord = iv[i].TexCoord;\n";

    StringBuffer src =
        "float4x4 Proj[2]     : register(c0);\n"
        "float4   ViewOffset  : register(c8);\n"
        "struct Varyings\n"
        "{\n";
    src += varyings;
    src += "};\n"
           "struct OutVaryings\n"
           "{\n";
    src += varyings;
    src +=
        "   float3 VPos     : TEXCOORD4;\n"
        "   uint   Viewport : SV_ViewportArrayIndex;\n"
        "};\n";

    if (prim == Prim_Lines)
        src +=
            "[maxvertexcount(4)]\n"
            "void main(line Varyings iv[2], inout LineStream<OutVaryings> v)\n";
    else
        src +=
            "[maxvertexcount(6)]\n"
            "void main(triangle Varyings iv[3], inout TriangleStream<OutVaryings> v)\n";

    char ivsize[6];
    OVR_sprintf(ivsize, 6, "%d", (prim == Prim_Lines) ? 2 : 3);

    src +=
        "{\n"
        "   OutVaryings o;\n"
        "   for (uint i = 0; i < ";
    src += ivsize;
    src += "; i++)\n"
           "   {\n"
           "       o.Position = mul(Proj[0], iv[i].Position - ViewOffset);\n"
           "       o.VPos = iv[i].Position;\n"
           "       o.Viewport = 0;\n";
    src += copyVaryings;
    src +=
        "       v.Append(o);\n"
        "   }\n"
        "   v.RestartStrip();\n"
        "   for (uint i = 0; i < ";
    src += ivsize;
    src += "; i++)\n"
           "   {\n"
           "       o.Position = mul(Proj[1], iv[i].Position + ViewOffset);\n"
           "       o.VPos = iv[i].Position;\n"
           "       o.Viewport = 1;\n";
    src += copyVaryings;
    src +=
        "       v.Append(o);\n"
        "   }\n"
        "   v.RestartStrip();\n"
        "}\n";

    pStereoShaders[prim] = *new GeomShader(this, CompileShader("gs_4_0", src.ToCStr()));
    return pStereoShaders[prim];
}

Fill* RenderDevice::CreateSimpleFill(int flags)
{
    OVR_UNUSED(flags);
    return DefaultFill;
}

// Textures

ID3D1xSamplerState* RenderDevice::GetSamplerState(int sm)
{
    if (SamplerStates[sm])    
        return SamplerStates[sm];

    D3D1x_(SAMPLER_DESC) ss;
    memset(&ss, 0, sizeof(ss));
    if (sm & Sample_Clamp)    
        ss.AddressU = ss.AddressV = ss.AddressW = D3D1x_(TEXTURE_ADDRESS_CLAMP);    
    else if (sm & Sample_ClampBorder)    
        ss.AddressU = ss.AddressV = ss.AddressW = D3D1x_(TEXTURE_ADDRESS_BORDER);    
    else    
        ss.AddressU = ss.AddressV = ss.AddressW = D3D1x_(TEXTURE_ADDRESS_WRAP);
    
    if (sm & Sample_Nearest)
    {
        ss.Filter = D3D1x_(FILTER_MIN_MAG_MIP_POINT);
    }
    else if (sm & Sample_Anisotropic)
    {
        ss.Filter = D3D1x_(FILTER_ANISOTROPIC);
        ss.MaxAnisotropy = 4;
    }
    else
    {
        ss.Filter = D3D1x_(FILTER_MIN_MAG_MIP_LINEAR);
    }
    ss.MaxLOD = 15;
    HRESULT hr = Device->CreateSamplerState(&ss, &SamplerStates[sm].GetRawRef());
    if (FAILED(hr))
    {
        OVR_LOG_COM_ERROR(hr);
    }
    return SamplerStates[sm];
}

Texture::Texture(RenderDevice* ren, int fmt, int w, int h) :
    Ren(ren),
    Tex(NULL),
    TexSv(NULL),
    TexRtv(NULL),
    TexDsv(NULL),
    TexStaging(NULL),
    Sampler(NULL),
    Format(fmt),
    Width(w),
    Height(h),
    Samples(0)
{
    Sampler = Ren->GetSamplerState(0);
}

void* Texture::GetInternalImplementation() 
{ 
	return Tex;
}

Texture::~Texture()
{
}

void Texture::Set(int slot, Render::ShaderStage stage) const
{
    Ren->SetTexture(stage, slot, this);
}

void Texture::SetSampleMode(int sm)
{
    Sampler = Ren->GetSamplerState(sm);
}

void RenderDevice::SetTexture(Render::ShaderStage stage, int slot, const Texture* t)
{
    if (MaxTextureSet[stage] <= slot)
        MaxTextureSet[stage] = slot + 1;    

    ID3D1xShaderResourceView* sv = t ? t->TexSv : NULL;
    switch(stage)
    {
    case Shader_Pixel:
        Context->PSSetShaderResources(slot, 1, &sv);
        if (t)
        {
            Context->PSSetSamplers(slot, 1, &t->Sampler.GetRawRef());
        }
        break;

    case Shader_Vertex:
        Context->VSSetShaderResources(slot, 1, &sv);
        if (t)
        {
            Context->VSSetSamplers(slot, 1, &t->Sampler.GetRawRef());
        }
<<<<<<< HEAD
=======
        break;

#if (OVR_D3D_VERSION >= 11)
    case Shader_Compute:
        Context->CSSetShaderResources(slot, 1, &sv);
        if (t)
        {
            Context->CSSetSamplers(slot, 1, &t->Sampler.GetRawRef());
        }
>>>>>>> 445caedf
        break;
#endif

    default:
        OVR_ASSERT ( false );
        break;

    }
}

void RenderDevice::GenerateSubresourceData(
    unsigned imageWidth, unsigned imageHeight, int format, unsigned imageDimUpperLimit,
    const void* rawBytes, D3D1x_(SUBRESOURCE_DATA)* subresData,
    unsigned& largestMipWidth, unsigned& largestMipHeight, unsigned& byteSize, unsigned& effectiveMipCount)
{
    largestMipWidth  = 0;
    largestMipHeight = 0;

    unsigned sliceLen   = 0;
    unsigned rowLen     = 0;
    unsigned numRows    = 0;
    const byte* mipBytes = static_cast<const byte*>(rawBytes);

    unsigned index        = 0;
    unsigned subresWidth  = imageWidth;
    unsigned subresHeight = imageHeight;
    unsigned numMips      = effectiveMipCount;

    unsigned bytesPerBlock = 0;
    switch(format)
    {
    case DXGI_FORMAT_BC1_UNORM_SRGB: // fall thru
    case DXGI_FORMAT_BC1_UNORM: bytesPerBlock = 8;  break;

    case DXGI_FORMAT_BC2_UNORM_SRGB: // fall thru
    case DXGI_FORMAT_BC2_UNORM: bytesPerBlock = 16;  break;

    case DXGI_FORMAT_BC3_UNORM_SRGB: // fall thru
    case DXGI_FORMAT_BC3_UNORM: bytesPerBlock = 16;  break;

    default:    OVR_ASSERT(false);
    }

    for(unsigned i = 0; i < numMips; i++)
    {

        unsigned blockWidth = 0;
        blockWidth = (subresWidth + 3) / 4;
        if (blockWidth < 1)
        {
            blockWidth = 1;
        }

        unsigned blockHeight = 0;
        blockHeight = (subresHeight + 3) / 4;
        if (blockHeight < 1)
        {
            blockHeight = 1;
        }

        rowLen = blockWidth * bytesPerBlock;
        numRows = blockHeight;
        sliceLen = rowLen * numRows;

        if (imageDimUpperLimit == 0 || (effectiveMipCount == 1) ||
            (subresWidth <= imageDimUpperLimit && subresHeight <= imageDimUpperLimit))
        {
            if(!largestMipWidth)
            {
                largestMipWidth = subresWidth;
                largestMipHeight = subresHeight;
            }

            subresData[index].pSysMem = (const void*)mipBytes;
            subresData[index].SysMemPitch = static_cast<UINT>(rowLen);
            subresData[index].SysMemSlicePitch = static_cast<UINT>(sliceLen);
            byteSize += sliceLen;
            ++index;
        }
        else
        {
            effectiveMipCount--;
        }

        mipBytes += sliceLen;

        subresWidth = subresWidth >> 1;
        subresHeight = subresHeight >> 1;
        if (subresWidth <= 0)
        {
            subresWidth = 1;
        }
        if (subresHeight <= 0)
        {
            subresHeight = 1;
        }
    }
}

#define _256Megabytes 268435456
#define _512Megabytes 536870912

Texture* RenderDevice::CreateTexture(int format, int width, int height, const void* data, int mipcount)
{
    OVR_ASSERT(Device != NULL);
    
    size_t gpuMemorySize = 0;
    {
        IDXGIDevice* pDXGIDevice;
        HRESULT hr = Device->QueryInterface(__uuidof(IDXGIDevice), (void **)&pDXGIDevice);
        if (FAILED(hr))
        {
            OVR_LOG_COM_ERROR(hr);
        }
        IDXGIAdapter * pDXGIAdapter;
        hr = pDXGIDevice->GetAdapter(&pDXGIAdapter);
        if (FAILED(hr))
        {
            OVR_LOG_COM_ERROR(hr);
        }
        DXGI_ADAPTER_DESC adapterDesc;
        hr = pDXGIAdapter->GetDesc(&adapterDesc);
        if (FAILED(hr))
        {
            OVR_LOG_COM_ERROR(hr);
        }
        gpuMemorySize = adapterDesc.DedicatedVideoMemory;
        pDXGIAdapter->Release();
        pDXGIDevice->Release();
    }
 
    unsigned imageDimUpperLimit = 0;
    if (gpuMemorySize <= _256Megabytes)
    {
        imageDimUpperLimit = 512;
    }    
    else if (gpuMemorySize <= _512Megabytes)
    {
        imageDimUpperLimit = 1024;
    } 

	if ((format & Texture_TypeMask) == Texture_DXT1 ||
        (format & Texture_TypeMask) == Texture_DXT3 ||
        (format & Texture_TypeMask) == Texture_DXT5)
    {
		int convertedFormat;
        if((format & Texture_TypeMask) == Texture_DXT1)
        {
            convertedFormat = (format & Texture_SRGB) ? DXGI_FORMAT_BC1_UNORM_SRGB : DXGI_FORMAT_BC1_UNORM;
        }
        else if((format & Texture_TypeMask) == Texture_DXT3)
        {
            convertedFormat = (format & Texture_SRGB) ? DXGI_FORMAT_BC2_UNORM_SRGB : DXGI_FORMAT_BC2_UNORM;
        }
		else if((format & Texture_TypeMask) == Texture_DXT5)
        {
            convertedFormat = (format & Texture_SRGB) ? DXGI_FORMAT_BC3_UNORM_SRGB : DXGI_FORMAT_BC3_UNORM;
        }
        else
        {
            OVR_ASSERT(false);  return NULL;
        }

        unsigned largestMipWidth   = 0;
        unsigned largestMipHeight  = 0;
        unsigned effectiveMipCount = mipcount;
        unsigned textureSize       = 0;

        D3D1x_(SUBRESOURCE_DATA)* subresData = (D3D1x_(SUBRESOURCE_DATA)*)
                                                OVR_ALLOC(sizeof(D3D1x_(SUBRESOURCE_DATA)) * mipcount);
        GenerateSubresourceData(width, height, convertedFormat, imageDimUpperLimit, data, subresData, largestMipWidth,
                                largestMipHeight, textureSize, effectiveMipCount);
        TotalTextureMemoryUsage += textureSize;

        if (!Device || !subresData)
        {
            return NULL;
        }

        Texture* NewTex = new Texture(this, format, largestMipWidth, largestMipHeight);
        // BCn/DXTn - no AA.
        NewTex->Samples = 1;

        D3D1x_(TEXTURE2D_DESC) desc;
        desc.Width      = largestMipWidth;
        desc.Height     = largestMipHeight;
        desc.MipLevels  = effectiveMipCount;
        desc.ArraySize  = 1;
        desc.Format     = static_cast<DXGI_FORMAT>(convertedFormat);
        desc.SampleDesc.Count = 1;
        desc.SampleDesc.Quality = 0;
        desc.Usage      = D3D1x_(USAGE_DEFAULT);
        desc.BindFlags  = D3D1x_(BIND_SHADER_RESOURCE);
        desc.CPUAccessFlags = 0;
        desc.MiscFlags  = 0;

        NewTex->Tex = NULL;
        HRESULT hr = Device->CreateTexture2D(&desc, static_cast<D3D1x_(SUBRESOURCE_DATA)*>(subresData),
                                             &NewTex->Tex.GetRawRef());
        OVR_FREE(subresData);
        if (FAILED(hr))
        {
            OVR_LOG_COM_ERROR(hr);
        }

        if (SUCCEEDED(hr) && NewTex != 0)
        {
            D3D1x_(SHADER_RESOURCE_VIEW_DESC) SRVDesc;
            memset(&SRVDesc, 0, sizeof(SRVDesc));
            SRVDesc.Format = static_cast<DXGI_FORMAT>(format);
            SRVDesc.ViewDimension = D3D_SRV_DIMENSION_TEXTURE2D;
            SRVDesc.Texture2D.MipLevels = desc.MipLevels;

            NewTex->TexSv = NULL;
            hr = Device->CreateShaderResourceView(NewTex->Tex, NULL, &NewTex->TexSv.GetRawRef());

            if (FAILED(hr))
            {
                OVR_LOG_COM_ERROR(hr);
                NewTex->Release();
                return NULL;
            }
            return NewTex;
        }

        return NULL;
    }
    else
    {
        int samples = (format & Texture_SamplesMask);
        if (samples < 1)
        {
            samples = 1;
        }

        bool createDepthSrv = (format & Texture_SampleDepth) > 0;

        DXGI_FORMAT d3dformat;
        int         bpp;
        switch(format & Texture_TypeMask)
        {
		case Texture_BGRA:
			bpp = 4;
			d3dformat = (format & Texture_SRGB) ? DXGI_FORMAT_B8G8R8A8_UNORM_SRGB : DXGI_FORMAT_B8G8R8A8_UNORM;
			break;
        case Texture_RGBA:
            bpp = 4;
			d3dformat = (format & Texture_SRGB) ? DXGI_FORMAT_R8G8B8A8_UNORM_SRGB : DXGI_FORMAT_R8G8B8A8_UNORM;
            break;
        case Texture_R:
            bpp = 1;
            d3dformat = DXGI_FORMAT_R8_UNORM;
            break;
		case Texture_A:
			bpp = 1;
			d3dformat = DXGI_FORMAT_A8_UNORM;
			break;
        case Texture_Depth:
            bpp = 0;
            d3dformat = createDepthSrv ? DXGI_FORMAT_R32_TYPELESS : DXGI_FORMAT_D32_FLOAT;
            break;
        default:
            OVR_ASSERT(false);
            return NULL;
        }

        Texture* NewTex = new Texture(this, format, width, height);
        NewTex->Samples = samples;

        D3D1x_(TEXTURE2D_DESC) dsDesc;
		dsDesc.Width     = width;
		dsDesc.Height    = height;
        dsDesc.MipLevels = (format == (Texture_RGBA | Texture_GenMipmaps) && data) ? GetNumMipLevels(width, height) : 1;
        dsDesc.ArraySize = 1;
        dsDesc.Format    = d3dformat;
		dsDesc.SampleDesc.Count = samples;
        dsDesc.SampleDesc.Quality = 0;
        dsDesc.Usage     = D3D1x_(USAGE_DEFAULT);
        dsDesc.BindFlags = D3D1x_(BIND_SHADER_RESOURCE);
        dsDesc.CPUAccessFlags = 0;
        dsDesc.MiscFlags      = 0;

        if (format & Texture_RenderTarget)
        {
            if ((format & Texture_TypeMask) == Texture_Depth)
            {
                dsDesc.BindFlags = createDepthSrv ? (dsDesc.BindFlags | D3D1x_(BIND_DEPTH_STENCIL)) : D3D1x_(BIND_DEPTH_STENCIL);
            }
            else
            {
                dsDesc.BindFlags |= D3D1x_(BIND_RENDER_TARGET);
            }
        }

        NewTex->Tex = NULL;
        HRESULT hr = Device->CreateTexture2D(&dsDesc, NULL, &NewTex->Tex.GetRawRef());
        if (FAILED(hr))
        {
            OVR_LOG_COM_ERROR(hr);
            OVR_DEBUG_LOG_TEXT(("Failed to create 2D D3D texture."));
            NewTex->Release();
            return NULL;
        }
        if (dsDesc.BindFlags & D3D1x_(BIND_SHADER_RESOURCE))
        {
            if((dsDesc.BindFlags & D3D1x_(BIND_DEPTH_STENCIL)) > 0 && createDepthSrv)
            {
                D3D1x_(SHADER_RESOURCE_VIEW_DESC) depthSrv;
                depthSrv.Format = DXGI_FORMAT_R32_FLOAT;
				depthSrv.ViewDimension = samples > 1 ? D3D1x_(SRV_DIMENSION_TEXTURE2DMS) : D3D1x_(SRV_DIMENSION_TEXTURE2D);
                depthSrv.Texture2D.MostDetailedMip = 0;
                depthSrv.Texture2D.MipLevels = dsDesc.MipLevels;
                NewTex->TexSv = NULL;
                hr = Device->CreateShaderResourceView(NewTex->Tex, &depthSrv, &NewTex->TexSv.GetRawRef());
                if (FAILED(hr))
                {
                    OVR_LOG_COM_ERROR(hr);
                }
            }
            else
            {
                NewTex->TexSv = NULL;
                hr = Device->CreateShaderResourceView(NewTex->Tex, NULL, &NewTex->TexSv.GetRawRef());
                if (FAILED(hr))
                {
                    OVR_LOG_COM_ERROR(hr);
                }
            }
        }

        if (data)
        {
            Context->UpdateSubresource(NewTex->Tex, 0, NULL, data, width * bpp, width * height * bpp);
            if (format == (Texture_RGBA | Texture_GenMipmaps))
            {
                int srcw = width, srch = height;
                int level = 0;
                uint8_t* mipmaps = NULL;
                do
                {
                    level++;
                    int mipw = srcw >> 1;
                    if (mipw < 1)
                    {
                        mipw = 1;
                    }
                    int miph = srch >> 1;
                    if (miph < 1)
                    {
                        miph = 1;
                    }
                    if (mipmaps == NULL)
                    {
                        mipmaps = (uint8_t*)OVR_ALLOC(mipw * miph * 4);
                    }
                    FilterRgba2x2(level == 1 ? (const uint8_t*)data : mipmaps, srcw, srch, mipmaps);
                    Context->UpdateSubresource(NewTex->Tex, level, NULL, mipmaps, mipw * bpp, miph * bpp);
                    srcw = mipw;
                    srch = miph;
                }
                while(srcw > 1 || srch > 1);

                if (mipmaps != NULL)
                {
                    OVR_FREE(mipmaps);
                }
            }
        }

        if (format & Texture_RenderTarget)
        {
            if ((format & Texture_TypeMask) == Texture_Depth)
            {
                D3D1x_(DEPTH_STENCIL_VIEW_DESC) depthDsv;
                ZeroMemory(&depthDsv, sizeof(depthDsv));
                depthDsv.Format = DXGI_FORMAT_D32_FLOAT;
                depthDsv.ViewDimension = samples > 1 ? D3D1x_(DSV_DIMENSION_TEXTURE2DMS) : D3D1x_(DSV_DIMENSION_TEXTURE2D);
                depthDsv.Texture2D.MipSlice = 0;
                NewTex->TexDsv = NULL;
                hr = Device->CreateDepthStencilView(NewTex->Tex, createDepthSrv ? &depthDsv : NULL, &NewTex->TexDsv.GetRawRef());
                if (FAILED(hr))
                {
                    OVR_LOG_COM_ERROR(hr);
                }
            }
            else
            {
                NewTex->TexRtv = NULL;
                hr = Device->CreateRenderTargetView(NewTex->Tex, NULL, &NewTex->TexRtv.GetRawRef());
                if (FAILED(hr))
                {
                    OVR_LOG_COM_ERROR(hr);
                }
            }
        }

        return NewTex;
    }
}

// Rendering

void RenderDevice::ResolveMsaa(OVR::Render::Texture* msaaTex, OVR::Render::Texture* outputTex)
{
    int isSrgb = ((Texture*)msaaTex)->Format & Texture_SRGB;

    Context->ResolveSubresource(((Texture*)outputTex)->Tex, 0, ((Texture*)msaaTex)->Tex, 0, isSrgb ? DXGI_FORMAT_R8G8B8A8_UNORM_SRGB : DXGI_FORMAT_R8G8B8A8_UNORM);
}

void RenderDevice::BeginRendering()
{
    Context->RSSetState(Rasterizer);
}

void RenderDevice::SetRenderTarget(Render::Texture* color, Render::Texture* depth, Render::Texture* stencil)
{
    OVR_UNUSED(stencil);

    CurRenderTarget = (Texture*)color;
    if (color == NULL)
    {
        Texture* newDepthBuffer = GetDepthBuffer(WindowWidth, WindowHeight, Params.Multisample);
        if (newDepthBuffer == NULL)
        {
            OVR_DEBUG_LOG(("New depth buffer creation failed."));
        }
        if (newDepthBuffer != NULL)
        {
            CurDepthBuffer = GetDepthBuffer(WindowWidth, WindowHeight, Params.Multisample);
            Context->OMSetRenderTargets(1, &BackBufferRT.GetRawRef(), CurDepthBuffer->TexDsv);
        }
        return;
    }
    if (depth == NULL)
    {
        depth = GetDepthBuffer(color->GetWidth(), color->GetHeight(), CurRenderTarget->Samples);
    }

    ID3D1xShaderResourceView* sv[8] = {0, 0, 0, 0, 0, 0, 0, 0};
    if (MaxTextureSet[Shader_Fragment])
    {
        Context->PSSetShaderResources(0, MaxTextureSet[Shader_Fragment], sv);
    }
    memset(MaxTextureSet, 0, sizeof(MaxTextureSet));

    CurDepthBuffer = (Texture*)depth;
    Context->OMSetRenderTargets(1, &((Texture*)color)->TexRtv.GetRawRef(), ((Texture*)depth)->TexDsv);
}

void RenderDevice::SetWorldUniforms(const Matrix4f& proj)
{
    StdUniforms.Proj = proj.Transposed();
    // Shader constant buffers cannot be partially updated.
}


void RenderDevice::Render(const Matrix4f& matrix, Model* model)
{
    // Store data in buffers if not already
    if (!model->VertexBuffer)
    {
        Ptr<Buffer> vb = *CreateBuffer();
        if (!vb->Data(Buffer_Vertex | Buffer_ReadOnly, &model->Vertices[0], model->Vertices.GetSize() * sizeof(Vertex)))
        {
            OVR_ASSERT(false);
        }
        model->VertexBuffer = vb;
    }
    if (!model->IndexBuffer)
    {
        Ptr<Buffer> ib = *CreateBuffer();
        if (!ib->Data(Buffer_Index | Buffer_ReadOnly, &model->Indices[0], model->Indices.GetSize() * 2))
        {
            OVR_ASSERT(false);
        }
        model->IndexBuffer = ib;
    }

    Render(model->Fill ? model->Fill : DefaultFill,
           model->VertexBuffer, model->IndexBuffer,
           matrix, 0, (unsigned)model->Indices.GetSize(), model->GetPrimType());
}

void RenderDevice::RenderWithAlpha(	const Fill* fill, Render::Buffer* vertices, Render::Buffer* indices,
									const Matrix4f& matrix, int offset, int count, PrimitiveType rprim)
{
	Context->OMSetBlendState(BlendState, NULL, 0xffffffff);
    Render(fill, vertices, indices, matrix, offset, count, rprim);
    Context->OMSetBlendState(NULL, NULL, 0xffffffff);
}

void RenderDevice::Render(const Fill* fill, Render::Buffer* vertices, Render::Buffer* indices,
                          const Matrix4f& matrix, int offset, int count, PrimitiveType rprim, MeshType meshType/* = Mesh_Scene*/)
{
    ID3D1xBuffer* vertexBuffer = ((Buffer*)vertices)->GetBuffer();
    UINT vertexOffset = offset;
    UINT vertexStride = sizeof(Vertex);
    switch(meshType)
    {
    case Mesh_Scene:
        Context->IASetInputLayout(ModelVertexIL);
        vertexStride = sizeof(Vertex);
        break;
    case Mesh_Distortion:
        Context->IASetInputLayout(DistortionVertexIL);
        vertexStride = sizeof(DistortionVertex);
        break;
    case Mesh_Heightmap:
        Context->IASetInputLayout(HeightmapVertexIL);
        vertexStride = sizeof(HeightmapVertex);
        break;
    default: OVR_ASSERT(false);
    }

    Context->IASetVertexBuffers(0, 1, &vertexBuffer, &vertexStride, &vertexOffset);

    if (indices)
    {
        Context->IASetIndexBuffer(((Buffer*)indices)->GetBuffer(), DXGI_FORMAT_R16_UINT, 0);
    }

    ShaderSet* shaders = ((ShaderFill*)fill)->GetShaders();

    ShaderBase* vshader = ((ShaderBase*)shaders->GetShader(Shader_Vertex));
    unsigned char* vertexData = vshader->UniformData;
    if ( vertexData != NULL )
    {
        // TODO: some VSes don't start with StandardUniformData!
        if ( vshader->UniformsSize >= sizeof(StandardUniformData) )
        {
            StandardUniformData* stdUniforms = (StandardUniformData*) vertexData;
            stdUniforms->View = matrix.Transposed();
            stdUniforms->Proj = StdUniforms.Proj;
        }

        if (!UniformBuffers[Shader_Vertex]->Data(Buffer_Uniform, vertexData, vshader->UniformsSize))
        {
            OVR_ASSERT(false);
        }
        vshader->SetUniformBuffer(UniformBuffers[Shader_Vertex]);
    }

    for(int i = Shader_Vertex + 1; i < Shader_Count; i++)
    {
        if (shaders->GetShader(i))
        {
            ((ShaderBase*)shaders->GetShader(i))->UpdateBuffer(UniformBuffers[i]);
            ((ShaderBase*)shaders->GetShader(i))->SetUniformBuffer(UniformBuffers[i]);
        }
    }

    D3D1x_(PRIMITIVE_TOPOLOGY) prim;
    switch(rprim)
    {
    case Prim_Triangles:
        prim = D3D1x_(PRIMITIVE_TOPOLOGY_TRIANGLELIST);
        break;
    case Prim_Lines:
        prim = D3D1x_(PRIMITIVE_TOPOLOGY_LINELIST);
        break;
    case Prim_TriangleStrip:
        prim = D3D1x_(PRIMITIVE_TOPOLOGY_TRIANGLESTRIP);
        break;
    default:
        OVR_ASSERT(0);
        return;
    }
    Context->IASetPrimitiveTopology(prim);

    fill->Set(rprim);
    if (ExtraShaders)
    {
        ExtraShaders->Set(rprim);
    }

    if (indices)
    {
        Context->DrawIndexed(count, 0, 0);
    }
    else
    {
        Context->Draw(count, 0);
    }
}

<<<<<<< HEAD
=======

// This is far less generic than the name suggests - very hard-coded to the distortion CSes.
void RenderDevice::RenderCompute(const Fill* fill, Render::Buffer* buffer, int invocationSizeInPixels )
{
#if (OVR_D3D_VERSION >= 11)
    //Context->CSCSSetShaderResources
    //Context->CSSetUnorderedAccessViews
    //Context->CSSetShader
    //Context->CSSetSamplers
    //Context->CSSetConstantBuffers

    ShaderSet* shaders = ((ShaderFill*)fill)->GetShaders();
    ShaderBase* cshader = ((ShaderBase*)shaders->GetShader(Shader_Compute));

    ID3D1xUnorderedAccessView *uavRendertarget = BackBufferUAV.GetRawRef();
    int SizeX = WindowWidth/2;
    int SizeY = WindowHeight;
    if (CurRenderTarget != NULL)
    {
        OVR_ASSERT ( !"write me" );
        uavRendertarget = NULL; //CurRenderTarget->TexUav.GetRawRef();
        SizeX = CurRenderTarget->GetWidth() / 2;
        SizeY = CurRenderTarget->GetHeight()   ;
    }

    int TileNumX = ( SizeX + (invocationSizeInPixels-1) ) / invocationSizeInPixels;
    int TileNumY = ( SizeY + (invocationSizeInPixels-1) ) / invocationSizeInPixels;

    Context->CSSetUnorderedAccessViews ( 0, 1, &uavRendertarget, NULL );
    if ( buffer != NULL )
    {
        // Incoming eye-buffer textures start at t0 onwards, so set this in slot #4
        // Subtlety - can't put this in slot 0 because fill->Set stops at the first NULL texture.
        ID3D1xShaderResourceView *d3dSrv = ((Buffer*)buffer)->GetSrv();
        Context->CSSetShaderResources ( 4, 1, &d3dSrv );
    }

    // TODO: uniform/constant buffers
    cshader->UpdateBuffer(UniformBuffers[Shader_Compute]);
    cshader->SetUniformBuffer(UniformBuffers[Shader_Compute]);

    // Primitive type is ignored for CS.
    // This call actually sets the textures and does Context->CSSetShader(). Primitive type is ignored.
    fill->Set ( Prim_Unknown );

    Context->Dispatch ( TileNumX, TileNumY, 1 );
#else
    OVR_ASSERT ( !"No compute shaders on DX10" );
    OVR_UNUSED ( fill );
    OVR_UNUSED ( buffer );
    OVR_UNUSED ( invocationSizeInPixels );
#endif
}


>>>>>>> 445caedf
size_t RenderDevice::QueryGPUMemorySize()
{
	IDXGIDevice* pDXGIDevice;
	HRESULT hr = Device->QueryInterface(__uuidof(IDXGIDevice), (void **)&pDXGIDevice);
    if (FAILED(hr))
    {
        OVR_LOG_COM_ERROR(hr);
    }
	IDXGIAdapter * pDXGIAdapter;
	hr = pDXGIDevice->GetAdapter(&pDXGIAdapter);
    if (FAILED(hr))
    {
        OVR_LOG_COM_ERROR(hr);
    }
    DXGI_ADAPTER_DESC adapterDesc;
	hr = pDXGIAdapter->GetDesc(&adapterDesc);
    if (FAILED(hr))
    {
        OVR_LOG_COM_ERROR(hr);
    }

	pDXGIAdapter->Release();
	pDXGIDevice->Release();
    return adapterDesc.DedicatedVideoMemory;
}


void RenderDevice::Present ( bool withVsync )
{
	for( int i = 0; i < 4; ++i )
	{
		if( OVR::Util::ImageWindow::GlobalWindow( i ) )
		{
			OVR::Util::ImageWindow::GlobalWindow( i )->Process();
		}
	}

    HRESULT hr;
    if ( withVsync )
    {
        hr = SwapChain->Present(1, 0);
    }
    else
    {
        // Immediate present
        hr = SwapChain->Present(0, 0);
    }
    if (FAILED(hr))
    {
        OVR_LOG_COM_ERROR(hr);
    }
}

void RenderDevice::Flush()
{
    Context->Flush();
}

void RenderDevice::WaitUntilGpuIdle()
{
#if 0
	// If enabling this option and using an NVIDIA GPU,
	// then make sure your "max pre-rendered frames" is set to 1 under the NVIDIA GPU settings.

	// Flush GPU data and don't stall CPU waiting for GPU to complete
	Context->Flush();
#else
	// Flush and Stall CPU while waiting for GPU to complete rendering all of the queued draw calls
    D3D1x_QUERY_DESC queryDesc = { D3D1x_(QUERY_EVENT), 0 };
    Ptr<ID3D1xQuery> query;
    BOOL             done = FALSE;

    if (Device->CreateQuery(&queryDesc, &query.GetRawRef()) == S_OK)
    {
#if (OVR_D3D_VERSION == 10)
        // Begin() not used for EVENT query.
        query->End();
        // GetData will returns S_OK for both done == TRUE or FALSE.
        // Exit on failure to avoid infinite loop.
        do { }
        while(!done && !FAILED(query->GetData(&done, sizeof(BOOL), 0)));
#else
        Context->End(query);
        do { }
        while(!done && !FAILED(Context->GetData(query, &done, sizeof(BOOL), 0)));
#endif
    }

#endif
}

void RenderDevice::FillRect(float left, float top, float right, float bottom, Color c, const Matrix4f* view)
{
    Context->OMSetBlendState(BlendState, NULL, 0xffffffff);
    OVR::Render::RenderDevice::FillRect(left, top, right, bottom, c, view);
    Context->OMSetBlendState(NULL, NULL, 0xffffffff);
}

void RenderDevice::FillGradientRect(float left, float top, float right, float bottom, Color col_top, Color col_btm, const Matrix4f* view)
{
    Context->OMSetBlendState(BlendState, NULL, 0xffffffff);
    OVR::Render::RenderDevice::FillGradientRect(left, top, right, bottom, col_top, col_btm, view);
    Context->OMSetBlendState(NULL, NULL, 0xffffffff);
}

void RenderDevice::RenderText(const struct Font* font, const char* str, float x, float y, float size, Color c, const Matrix4f* view)
{
	Context->OMSetBlendState(BlendState, NULL, 0xffffffff);
	OVR::Render::RenderDevice::RenderText(font, str, x, y, size, c, view);
	Context->OMSetBlendState(NULL, NULL, 0xffffffff);
}

void RenderDevice::RenderImage(float left, float top, float right, float bottom, ShaderFill* image, unsigned char alpha, const Matrix4f* view)
{
    Context->OMSetBlendState(BlendState, NULL, 0xffffffff);
    OVR::Render::RenderDevice::RenderImage(left, top, right, bottom, image, alpha, view);
    Context->OMSetBlendState(NULL, NULL, 0xffffffff);
}

void RenderDevice::BeginGpuEvent(const char* markerText, uint32_t markerColor)
{
#if GPU_PROFILING
    WCHAR wStr[255];
    size_t newStrLen = 0;
    mbstowcs_s(&newStrLen, wStr, markerText, 255);
    LPCWSTR pwStr = wStr;

    D3DPERF_BeginEvent(markerColor, pwStr);
#else
    OVR_UNUSED(markerText);
    OVR_UNUSED(markerColor);
#endif
}

void RenderDevice::EndGpuEvent()
{
#if GPU_PROFILING
    D3DPERF_EndEvent();
#endif
}

}}}
<|MERGE_RESOLUTION|>--- conflicted
+++ resolved
@@ -5,11 +5,7 @@
 Created     :   September 10, 2012
 Authors     :   Andrew Reisse
 
-<<<<<<< HEAD
-Copyright   :   Copyright 2012 Oculus VR, LLC All Rights reserved.
-=======
 Copyright   :   Copyright 2012 Oculus VR, LLC. All Rights reserved.
->>>>>>> 445caedf
 
 Licensed under the Apache License, Version 2.0 (the "License");
 you may not use this file except in compliance with the License.
@@ -320,7 +316,6 @@
     "}\n";
 
 //----------------------------------------------------------------------------
-<<<<<<< HEAD
 
 // A vertex format used for mesh-based distortion.
 /*
@@ -347,34 +342,6 @@
 // Simple distortion shader that does three texture reads.
 // Used for mesh-based distortion without timewarp.
 
-=======
-
-// A vertex format used for mesh-based distortion.
-/*
-struct DistortionVertex
-{
-    Vector2f Pos;
-    Vector2f TexR;
-    Vector2f TexG;
-    Vector2f TexB;
-    Color Col;
-};
-*/
-
-static D3D1x_(INPUT_ELEMENT_DESC) DistortionVertexDesc[] =
-{
-    {"Position", 0, DXGI_FORMAT_R32G32_FLOAT,       0, 0,          D3D1x_(INPUT_PER_VERTEX_DATA), 0},
-    {"TexCoord", 0, DXGI_FORMAT_R32G32_FLOAT,       0, 8,          D3D1x_(INPUT_PER_VERTEX_DATA), 0},
-    {"TexCoord", 1, DXGI_FORMAT_R32G32_FLOAT,       0, 8+8,	       D3D1x_(INPUT_PER_VERTEX_DATA), 0},
-    {"TexCoord", 2, DXGI_FORMAT_R32G32_FLOAT,       0, 8+8+8,	   D3D1x_(INPUT_PER_VERTEX_DATA), 0},
-    {"Color",    0, DXGI_FORMAT_R8G8B8A8_UNORM,     0, 8+8+8+8,    D3D1x_(INPUT_PER_VERTEX_DATA), 0},
-};
-
-//----------------------------------------------------------------------------
-// Simple distortion shader that does three texture reads.
-// Used for mesh-based distortion without timewarp.
-
->>>>>>> 445caedf
 static const char* PostProcessMeshVertexShaderSrc =
     "float2 EyeToSourceUVScale;\n"
     "float2 EyeToSourceUVOffset;\n"
@@ -524,7 +491,6 @@
     "   return finalColor;\n"
     "}\n";
 
-<<<<<<< HEAD
 
 //----------------------------------------------------------------------------
 // Pixel shader is very simple - does three texture reads.
@@ -592,75 +558,6 @@
     "   oOverlayTexCoordG = TexCoord1 * EyeToSourceUVScale + EyeToSourceUVOffset;\n"
     "   oOverlayTexCoordB = TexCoord2 * EyeToSourceUVScale + EyeToSourceUVOffset;\n"
 
-=======
-
-//----------------------------------------------------------------------------
-// Pixel shader is very simple - does three texture reads.
-// Vertex shader does all the hard work.
-// Used for mesh-based distortion with positional timewarp.
-
-static const char* PostProcessMeshPositionalTimewarpVertexShaderSrc =
-    "Texture2DMS<float,4> DepthTexture : register(t0);\n"
-    // Padding because we are uploading "standard uniform buffer" constants
-    "float4x4 Padding1;\n"
-    "float4x4 Padding2;\n"
-    "float2 EyeToSourceUVScale;\n"
-    "float2 EyeToSourceUVOffset;\n"
-    "float2 DepthProjector;\n"
-    "float2 DepthDimSize;\n"
-    "float4x4 EyeRotationStart;\n"
-    "float4x4 EyeRotationEnd;\n"
-
-    "float4 PositionFromDepth(float2 inTexCoord)\n"
-    "{\n"
-    "   float2 eyeToSourceTexCoord = inTexCoord * EyeToSourceUVScale + EyeToSourceUVOffset;\n"
-    "   float depth = DepthTexture.Load(int2(eyeToSourceTexCoord * DepthDimSize), 0).x;\n"
-    "   float linearDepth = DepthProjector.y / (depth - DepthProjector.x);\n"
-    "   float4 retVal = float4(inTexCoord, 1, 1);\n"
-    "   retVal.xyz *= linearDepth;\n"
-    "   return retVal;\n"
-    "}\n"
-
-    "float2 TimewarpTexCoordToWarpedPos(float2 inTexCoord, float4x4 rotMat)\n"
-    "{\n"
-    // Vertex inputs are in TanEyeAngle space for the R,G,B channels (i.e. after chromatic aberration and distortion).
-    // These are now "real world" vectors in direction (x,y,1) relative to the eye of the HMD.	
-    // Apply the 4x4 timewarp rotation to these vectors.
-    "   float4 inputPos = PositionFromDepth(inTexCoord);\n"
-    "   float3 transformed = float3( mul ( rotMat, inputPos ).xyz);\n"
-    // Project them back onto the Z=1 plane of the rendered images.
-    "   float2 flattened = transformed.xy / transformed.z;\n"
-    // Scale them into ([0,0.5],[0,1]) or ([0.5,0],[0,1]) UV lookup space (depending on eye)
-    "   float2 noDepthUV = flattened * EyeToSourceUVScale + EyeToSourceUVOffset;\n"
-    //"   float depth = DepthTexture.SampleLevel(Linear, noDepthUV, 0).r;\n"
-    "   return noDepthUV.xy;\n"
-    "}\n"
-
-    "void main(in float2 Position    : POSITION,    in float4 Color       : COLOR0,    in float2 TexCoord0 : TEXCOORD0,\n"
-    "          in float2 TexCoord1   : TEXCOORD1,   in float2 TexCoord2   : TEXCOORD2,\n"
-    "          out float4 oPosition  : SV_Position, out float4 oColor     : COLOR,\n"
-    "          out float2 oHmdSpcTexCoordR : TEXCOORD0, out float2 oHmdSpcTexCoordG : TEXCOORD1, out float2 oHmdSpcTexCoordB : TEXCOORD2,"
-    "          out float2 oOverlayTexCoordR : TEXCOORD3, out float2 oOverlayTexCoordG : TEXCOORD4, out float2 oOverlayTexCoordB : TEXCOORD5)\n"
-    "{\n"
-    "   oPosition.x = Position.x;\n"
-    "   oPosition.y = Position.y;\n"
-    "   oPosition.z = 0.5;\n"
-    "   oPosition.w = 1.0;\n"
-
-    "   float timewarpLerpFactor = Color.a;\n"
-    "   float4x4 lerpedEyeRot = lerp(EyeRotationStart, EyeRotationEnd, timewarpLerpFactor);\n"
-    //"	float4x4 lerpedEyeRot = EyeRotationStart;\n"
-
-    // warped positions are a bit more involved, hence a separate function
-    "   oHmdSpcTexCoordR = TimewarpTexCoordToWarpedPos(TexCoord0, lerpedEyeRot);\n"
-    "   oHmdSpcTexCoordG = TimewarpTexCoordToWarpedPos(TexCoord1, lerpedEyeRot);\n"
-    "   oHmdSpcTexCoordB = TimewarpTexCoordToWarpedPos(TexCoord2, lerpedEyeRot);\n"
-
-    "   oOverlayTexCoordR = TexCoord0 * EyeToSourceUVScale + EyeToSourceUVOffset;\n"
-    "   oOverlayTexCoordG = TexCoord1 * EyeToSourceUVScale + EyeToSourceUVOffset;\n"
-    "   oOverlayTexCoordB = TexCoord2 * EyeToSourceUVScale + EyeToSourceUVOffset;\n"
-
->>>>>>> 445caedf
     "   oColor = Color.r;              // Used for vignette fade.\n"
     "}\n";
 
@@ -840,57 +737,6 @@
 
 #define OVR_LOG_COM_ERROR(hr) \
     ReportCOMError(hr, __FILE__, __LINE__);
-<<<<<<< HEAD
-
-#else
-
-#define OVR_LOG_COM_ERROR(hr) ;
-
-#endif
-
-
-RenderDevice::RenderDevice(const RendererParams& p, HWND window) :
-    DXGIFactory(),
-    Window(window),
-    Device(),
-    Context(),
-    SwapChain(),
-    Adapter(),
-    FullscreenOutput(),
-    FSDesktopX(-1),
-    FSDesktopY(-1),
-    PreFullscreenX(0),
-    PreFullscreenY(0),
-    PreFullscreenW(0),
-    PreFullscreenH(0),
-    BackBuffer(),
-    BackBufferRT(),
-    CurRenderTarget(),
-    CurDepthBuffer(),
-    Rasterizer(),
-    BlendState(),
-  //DepthStates[]
-    CurDepthState(),
-    ModelVertexIL(),
-    DistortionVertexIL(),
-    HeightmapVertexIL(),
-  //SamplerStates[]
-    StdUniforms(),
-  //UniformBuffers[];
-  //MaxTextureSet[];
-  //VertexShaders[];
-  //PixelShaders[];
-  //pStereoShaders[];
-  //CommonUniforms[];
-    ExtraShaders(),
-    DefaultFill(),
-    QuadVertexBuffer(),
-    DepthBuffers()
-{
-    memset(&D3DViewport, 0, sizeof(D3DViewport));
-    memset(MaxTextureSet, 0, sizeof(MaxTextureSet));
-
-=======
 
 #else
 
@@ -943,7 +789,6 @@
     memset(&D3DViewport, 0, sizeof(D3DViewport));
     memset(MaxTextureSet, 0, sizeof(MaxTextureSet));
 
->>>>>>> 445caedf
     HRESULT hr;
 
     RECT rc;
@@ -1010,14 +855,10 @@
         UpdateMonitorOutputs();
     }
 
-<<<<<<< HEAD
-    int flags = D3D10_CREATE_DEVICE_BGRA_SUPPORT; //0;
-=======
     int flags = D3D10_CREATE_DEVICE_BGRA_SUPPORT;
 
     if(p.DebugEnabled)
         flags |= D3D1x_(CREATE_DEVICE_DEBUG);
->>>>>>> 445caedf
 
 #if (OVR_D3D_VERSION == 10)
     Device = NULL;
@@ -1030,11 +871,7 @@
     Context = NULL;
     D3D_FEATURE_LEVEL featureLevel; // TODO: Limit certain features based on D3D feature level
     hr = D3D11CreateDevice(Adapter, Adapter ? D3D_DRIVER_TYPE_UNKNOWN : D3D_DRIVER_TYPE_HARDWARE,
-<<<<<<< HEAD
-                           NULL, flags /*| D3D11_CREATE_DEVICE_DEBUG*/, NULL, 0, D3D1x_(SDK_VERSION),
-=======
                            NULL, flags, NULL, 0, D3D1x_(SDK_VERSION),
->>>>>>> 445caedf
                            &Device.GetRawRef(), &featureLevel, &Context.GetRawRef());
 #endif
 	if (FAILED(hr))
@@ -1375,12 +1212,9 @@
 
     BackBuffer = NULL;
     BackBufferRT = NULL;
-<<<<<<< HEAD
-=======
 #if (OVR_D3D_VERSION>=11)
     BackBufferUAV = NULL;
 #endif
->>>>>>> 445caedf
     hr = SwapChain->GetBuffer(0, __uuidof(ID3D1xTexture2D), (void**)&BackBuffer.GetRawRef());
     if (FAILED(hr))
     {
@@ -1394,8 +1228,6 @@
         OVR_LOG_COM_ERROR(hr);
         return false;
     }
-<<<<<<< HEAD
-=======
 
 #if (OVR_D3D_VERSION>=11)
     hr = Device->CreateUnorderedAccessView(BackBuffer, NULL, &BackBufferUAV.GetRawRef());
@@ -1405,7 +1237,6 @@
         return false;
     }
 #endif
->>>>>>> 445caedf
 
     Texture* depthBuffer = GetDepthBuffer(WindowWidth, WindowHeight, Params.Multisample);
     CurDepthBuffer = depthBuffer;
@@ -1433,23 +1264,6 @@
 {
 #if (OVR_D3D_VERSION == 10)
 	static ovrD3D10Config cfg;
-<<<<<<< HEAD
-	cfg.D3D10.Header.API         = ovrRenderAPI_D3D10;
-	cfg.D3D10.Header.RTSize      = Sizei(WindowWidth, WindowHeight);
-	cfg.D3D10.Header.Multisample = Params.Multisample;
-	cfg.D3D10.pDevice            = Device;
-	cfg.D3D10.pBackBufferRT      = BackBufferRT;
-	cfg.D3D10.pSwapChain         = SwapChain;
-#else
-	static ovrD3D11Config cfg;
-	cfg.D3D11.Header.API         = ovrRenderAPI_D3D11;
-	cfg.D3D11.Header.RTSize      = Sizei(WindowWidth, WindowHeight);
-	cfg.D3D11.Header.Multisample = Params.Multisample;
-	cfg.D3D11.pDevice            = Device;
-	cfg.D3D11.pDeviceContext     = Context;
-	cfg.D3D11.pBackBufferRT      = BackBufferRT;
-	cfg.D3D11.pSwapChain         = SwapChain;
-=======
 	cfg.D3D10.Header.API            = ovrRenderAPI_D3D10;
 	cfg.D3D10.Header.BackBufferSize = Sizei(WindowWidth, WindowHeight);
 	cfg.D3D10.Header.Multisample    = Params.Multisample;
@@ -1466,7 +1280,6 @@
 	cfg.D3D11.pBackBufferRT         = BackBufferRT;
 	cfg.D3D11.pBackBufferUAV        = BackBufferUAV;
 	cfg.D3D11.pSwapChain            = SwapChain;
->>>>>>> 445caedf
 #endif
 	return cfg.Config;
 }
@@ -1645,19 +1458,11 @@
     {
         const float color[] = {r, g, b, a};
         if ( CurRenderTarget == NULL )
-<<<<<<< HEAD
         {
             Context->ClearRenderTargetView ( BackBufferRT.GetRawRef(), color );
         }
         else
         {
-=======
-        {
-            Context->ClearRenderTargetView ( BackBufferRT.GetRawRef(), color );
-        }
-        else
-        {
->>>>>>> 445caedf
             Context->ClearRenderTargetView ( CurRenderTarget->TexRtv, color );
         }
     }
@@ -1785,13 +1590,6 @@
         Use = use;
         Size = desc.ByteWidth;
     }
-<<<<<<< HEAD
-    if (FAILED(hr))
-    {
-        OVR_LOG_COM_ERROR(hr);
-    }
-    return 0;
-=======
     else
     {
         OVR_LOG_COM_ERROR(hr);
@@ -1826,7 +1624,6 @@
     }
 
     return true;
->>>>>>> 445caedf
 }
 
 void*  Buffer::Map(size_t start, size_t size, int flags)
@@ -2281,8 +2078,6 @@
         {
             Context->VSSetSamplers(slot, 1, &t->Sampler.GetRawRef());
         }
-<<<<<<< HEAD
-=======
         break;
 
 #if (OVR_D3D_VERSION >= 11)
@@ -2292,7 +2087,6 @@
         {
             Context->CSSetSamplers(slot, 1, &t->Sampler.GetRawRef());
         }
->>>>>>> 445caedf
         break;
 #endif
 
@@ -2878,8 +2672,6 @@
     }
 }
 
-<<<<<<< HEAD
-=======
 
 // This is far less generic than the name suggests - very hard-coded to the distortion CSes.
 void RenderDevice::RenderCompute(const Fill* fill, Render::Buffer* buffer, int invocationSizeInPixels )
@@ -2935,7 +2727,6 @@
 }
 
 
->>>>>>> 445caedf
 size_t RenderDevice::QueryGPUMemorySize()
 {
 	IDXGIDevice* pDXGIDevice;
