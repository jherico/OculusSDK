--- conflicted
+++ resolved
@@ -74,23 +74,13 @@
         pDevice = NULL;
     }
 }
-<<<<<<< HEAD
 
 UInt32 GamepadManager::GetGamepadCount()
 {
     return 1;
 }
 
-bool GamepadManager::GetGamepadState(UInt32 index, GamepadState *pState)
-=======
-
-UInt32 GamepadManager::GetGamepadCount()
-{
-    return 1;
-}
-
 bool GamepadManager::GetGamepadState(UInt32 /*index*/, GamepadState *pState)
->>>>>>> 445caedf
 {
     if (pDevice)
     {
