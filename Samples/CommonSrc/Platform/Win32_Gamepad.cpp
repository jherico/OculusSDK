/************************************************************************************

Filename    :   Win32_Gamepad.cpp
Content     :   Win32 implementation of Platform app infrastructure
Created     :   May 6, 2013
Authors     :   Lee Cooper

<<<<<<< HEAD
Copyright   :   Copyright 2012 Oculus VR, LLC All Rights reserved.
=======
Copyright   :   Copyright 2012 Oculus VR, LLC. All Rights reserved.
>>>>>>> 445caedf

Licensed under the Apache License, Version 2.0 (the "License");
you may not use this file except in compliance with the License.
You may obtain a copy of the License at

http://www.apache.org/licenses/LICENSE-2.0

Unless required by applicable law or agreed to in writing, software
distributed under the License is distributed on an "AS IS" BASIS,
WITHOUT WARRANTIES OR CONDITIONS OF ANY KIND, either express or implied.
See the License for the specific language governing permissions and
limitations under the License.

************************************************************************************/

#include "Win32_Gamepad.h"


OVR_DISABLE_MSVC_WARNING(28159) // C28159: GetTickCount: consider using another function instead.


namespace OVR { namespace OvrPlatform { namespace Win32 {

GamepadManager::GamepadManager() : 
  //hXInputModule(NULL),
    pXInputGetState(NULL),
    LastPadPacketNo(0xffffffff),
    NextTryTime(0)
{
    hXInputModule = ::LoadLibraryA("Xinput9_1_0.dll");
    if (hXInputModule)
    {
        pXInputGetState = (PFn_XInputGetState)
            ::GetProcAddress(hXInputModule, "XInputGetState");        
    }
}

GamepadManager::~GamepadManager()
{
    if (hXInputModule)
        ::FreeLibrary(hXInputModule);
}

static inline float GamepadStick(short in)
{
    float v;
    if (abs(in) < 9000)
        return 0;
    else if (in > 9000)
        v = (float) in - 9000;
    else
        v = (float) in + 9000;
    return v / (32767 - 9000);
}

static inline float GamepadTrigger(BYTE in)
{
    if (in < 30)
        return 0;
    else
        return float(in-30) / 225;
}

uint32_t GamepadManager::GetGamepadCount()
{
    return 1;
}

bool GamepadManager::GetGamepadState(uint32_t index, GamepadState* pState)
{
    // For now we just support one gamepad.
    OVR_UNUSED(index);

    if (pXInputGetState)
    {
        if((NextTryTime == 0) || (GetTickCount() >= NextTryTime)) // If the device is known to be present or if it's time to try testing for it again...
        {
            XINPUT_STATE xis;
            DWORD dwResult = pXInputGetState(0, &xis); // This function is expensive, including if there is no connected device.

            if(dwResult == ERROR_SUCCESS)
            {
                if (xis.dwPacketNumber != LastPadPacketNo)
                {
                    // State changed.
                    pState->Buttons = xis.Gamepad.wButtons; // Currently matches Xinput
                    pState->LT = GamepadTrigger(xis.Gamepad.bLeftTrigger);
                    pState->RT = GamepadTrigger(xis.Gamepad.bRightTrigger);
                    pState->LX = GamepadStick(xis.Gamepad.sThumbLX);
                    pState->LY = GamepadStick(xis.Gamepad.sThumbLY);
                    pState->RX = GamepadStick(xis.Gamepad.sThumbRX);
                    pState->RY = GamepadStick(xis.Gamepad.sThumbRY);

                    LastPadPacketNo = xis.dwPacketNumber;
                    NextTryTime = 0;

                    return true;
                }
            }
            else if(dwResult == ERROR_DEVICE_NOT_CONNECTED)
            {
                // Don't bother wasting time on XInputGetState if one isn't connected, as it's very slow when one isn't connected.
                // GetTickCount64 is available with Windows Vista+ and doesn't wrap around.
                // GetTickCount wraps around every 49.7 days since the system started, but we don't need absolute time and it's OK 
                // if we have a false positive which would occur if NextTryTime is set to a value that has wrapped around to zero.
                NextTryTime = GetTickCount() + 5000;
            }
        }
    }

    return false;
}

}}} // OVR::OvrPlatform::Win32

OVR_RESTORE_MSVC_WARNING()
<|MERGE_RESOLUTION|>--- conflicted
+++ resolved
@@ -5,11 +5,7 @@
 Created     :   May 6, 2013
 Authors     :   Lee Cooper
 
-<<<<<<< HEAD
-Copyright   :   Copyright 2012 Oculus VR, LLC All Rights reserved.
-=======
 Copyright   :   Copyright 2012 Oculus VR, LLC. All Rights reserved.
->>>>>>> 445caedf
 
 Licensed under the Apache License, Version 2.0 (the "License");
 you may not use this file except in compliance with the License.
