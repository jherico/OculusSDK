/************************************************************************************

Filename    :   Platform_Default.h
Content     :   Default Platform class and RenderDevice selection file
Created     :   October 4, 2012
<<<<<<< HEAD
Authors     :
=======
Authors     :   
>>>>>>> b71a796b

Copyright   :   Copyright 2012 Oculus VR, Inc. All Rights reserved.

Licensed under the Apache License, Version 2.0 (the "License");
you may not use this file except in compliance with the License.
You may obtain a copy of the License at

http://www.apache.org/licenses/LICENSE-2.0

Unless required by applicable law or agreed to in writing, software
distributed under the License is distributed on an "AS IS" BASIS,
WITHOUT WARRANTIES OR CONDITIONS OF ANY KIND, either express or implied.
See the License for the specific language governing permissions and
limitations under the License.

*************************************************************************************/

#ifndef OVR_Platform_Default_h
#define OVR_Platform_Default_h

// This should select proper header file for the platform/compiler.
#include <Kernel/OVR_Types.h>

<<<<<<< HEAD
#if defined(OVR_OS_WIN32) && !defined(OVR_USE_GLUT)
  #include "Win32_Platform.h"

  #include "../Render/Render_D3D11_Device.h"
  #undef OVR_D3D_VERSION
=======
#if defined(OVR_OS_WIN32)
  #include "Win32_Platform.h"

  #include "../Render/Render_D3D11_Device.h"
  #undef OVR_D3D_VERSION  
>>>>>>> b71a796b
  #include "../Render/Render_D3D10_Device.h"
//  #include "../Render/Render_GL_Win32_Device.h"

// Modify this list or pass a smaller set to select a specific render device,
// while avoiding linking extra classes.
  #define OVR_DEFAULT_RENDER_DEVICE_SET                                                    \
        SetupGraphicsDeviceSet("D3D11", &OVR::Render::D3D11::RenderDevice::CreateDevice,       \
        SetupGraphicsDeviceSet("D3D10", &OVR::Render::D3D10::RenderDevice::CreateDevice) )

<<<<<<< HEAD
#elif defined(OVR_OS_MAC) && !defined(OVR_MAC_X11) && !defined(OVR_USE_GLUT)
=======
#elif defined(OVR_OS_MAC) && !defined(OVR_MAC_X11)
>>>>>>> b71a796b
  #include "OSX_Platform.h"

  #define OVR_DEFAULT_RENDER_DEVICE_SET                                         \
    SetupGraphicsDeviceSet("GL", &OVR::Render::GL::OSX::RenderDevice::CreateDevice)
<<<<<<< HEAD
#elif defined(OVR_LINUX_X11)

  #error "Not implemented yet"

#else

  #include "GLUT_Platform.h"
  #include "../Render/Render_GL_GLUT_Device.h"

  #define OVR_DEFAULT_RENDER_DEVICE_SET                                         \
    SetupGraphicsDeviceSet("GL", &OVR::Render::GL::GLUT::RenderDevice::CreateDevice)
=======

#else

  #include "Linux_Platform.h"

  #define OVR_DEFAULT_RENDER_DEVICE_SET                                         \
    SetupGraphicsDeviceSet("GL", &OVR::Render::GL::Linux::RenderDevice::CreateDevice)
>>>>>>> b71a796b

#endif

#endif // OVR_Platform_Default_h<|MERGE_RESOLUTION|>--- conflicted
+++ resolved
@@ -3,11 +3,7 @@
 Filename    :   Platform_Default.h
 Content     :   Default Platform class and RenderDevice selection file
 Created     :   October 4, 2012
-<<<<<<< HEAD
 Authors     :
-=======
-Authors     :   
->>>>>>> b71a796b
 
 Copyright   :   Copyright 2012 Oculus VR, Inc. All Rights reserved.
 
@@ -31,19 +27,18 @@
 // This should select proper header file for the platform/compiler.
 #include <Kernel/OVR_Types.h>
 
-<<<<<<< HEAD
-#if defined(OVR_OS_WIN32) && !defined(OVR_USE_GLUT)
+#if defined(OVR_USE_GLUT)
+  #include "GLUT_Platform.h"
+  #include "../Render/Render_GL_GLUT_Device.h"
+
+  #define OVR_DEFAULT_RENDER_DEVICE_SET                                         \
+    SetupGraphicsDeviceSet("GL", &OVR::Render::GL::GLUT::RenderDevice::CreateDevice)
+
+#elif defined(OVR_OS_WIN32)
   #include "Win32_Platform.h"
 
   #include "../Render/Render_D3D11_Device.h"
   #undef OVR_D3D_VERSION
-=======
-#if defined(OVR_OS_WIN32)
-  #include "Win32_Platform.h"
-
-  #include "../Render/Render_D3D11_Device.h"
-  #undef OVR_D3D_VERSION  
->>>>>>> b71a796b
   #include "../Render/Render_D3D10_Device.h"
 //  #include "../Render/Render_GL_Win32_Device.h"
 
@@ -53,36 +48,21 @@
         SetupGraphicsDeviceSet("D3D11", &OVR::Render::D3D11::RenderDevice::CreateDevice,       \
         SetupGraphicsDeviceSet("D3D10", &OVR::Render::D3D10::RenderDevice::CreateDevice) )
 
-<<<<<<< HEAD
-#elif defined(OVR_OS_MAC) && !defined(OVR_MAC_X11) && !defined(OVR_USE_GLUT)
-=======
 #elif defined(OVR_OS_MAC) && !defined(OVR_MAC_X11)
->>>>>>> b71a796b
   #include "OSX_Platform.h"
 
   #define OVR_DEFAULT_RENDER_DEVICE_SET                                         \
     SetupGraphicsDeviceSet("GL", &OVR::Render::GL::OSX::RenderDevice::CreateDevice)
-<<<<<<< HEAD
-#elif defined(OVR_LINUX_X11)
-
-  #error "Not implemented yet"
-
-#else
-
-  #include "GLUT_Platform.h"
-  #include "../Render/Render_GL_GLUT_Device.h"
-
-  #define OVR_DEFAULT_RENDER_DEVICE_SET                                         \
-    SetupGraphicsDeviceSet("GL", &OVR::Render::GL::GLUT::RenderDevice::CreateDevice)
-=======
-
-#else
+#elif defined(OVR_OS_LINUX)
 
   #include "Linux_Platform.h"
 
   #define OVR_DEFAULT_RENDER_DEVICE_SET                                         \
     SetupGraphicsDeviceSet("GL", &OVR::Render::GL::Linux::RenderDevice::CreateDevice)
->>>>>>> b71a796b
+
+#else
+
+  #error "Not implemented yet"
 
 #endif
 
