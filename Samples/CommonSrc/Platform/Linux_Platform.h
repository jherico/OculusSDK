/************************************************************************************

Filename    :   Platform_Linux.h
Content     :   Linux (X11) implementation of Platform app infrastructure
Created     :   September 6, 2012
Authors     :   Andrew Reisse

Copyright   :   Copyright 2012 Oculus VR, LLC. All Rights reserved.

Licensed under the Apache License, Version 2.0 (the "License");
you may not use this file except in compliance with the License.
You may obtain a copy of the License at

http://www.apache.org/licenses/LICENSE-2.0

Unless required by applicable law or agreed to in writing, software
distributed under the License is distributed on an "AS IS" BASIS,
WITHOUT WARRANTIES OR CONDITIONS OF ANY KIND, either express or implied.
See the License for the specific language governing permissions and
limitations under the License.

************************************************************************************/

#ifndef OVR_Platform_Linux_h
#define OVR_Platform_Linux_h

#include "Platform.h"
#include "../Render/Render_GL_Device.h"

#include <GL/glx.h>
#include <X11/Xlib.h>
#include <X11/Xutil.h>

namespace OVR { namespace Render {
    class RenderDevice;
}}

namespace OVR { namespace OvrPlatform { namespace Linux {

struct XDisplayInfo;

class PlatformCore : public OvrPlatform::PlatformCore
{
    Recti StartVP;
    bool  HasWM;

    int             IndexOf(Render::DisplayId id);
    XDisplayInfo    getXDisplayInfo(Render::DisplayId id);

public:
<<<<<<< HEAD
    _XDisplay*   Disp;
    XVisualInfo* Vis;
    Window       Win;
=======
    struct _XDisplay* Disp;
    XVisualInfo*      Vis;
    Window            Win;
    int               FBConfigID;
    GLXWindow         GLXWin;
>>>>>>> 445caedf

    bool         Quit;
    int          ExitCode;
    int          Width, Height;

    MouseMode    MMode;
    Cursor       InvisibleCursor;

    enum
    {
        WM_PROTOCOLS,
        WM_DELETE_WINDOW,
        NumAtoms
    };
    Atom Atoms[NumAtoms];

    void processEvent(XEvent& event);

    Render::RenderDevice* SetupGraphics_GL(const Render::RendererParams& rp);

    void showCursor(bool show);
    bool determineScreenOffset(int screenId, int* screenOffsetX, int* screenOffsetY);
    void showWindowDecorations(bool show);

public:
    PlatformCore(Application* app);
    ~PlatformCore();

    void*     SetupWindow(int w, int h);
    void      Exit(int exitcode) { Quit = 1; ExitCode = exitcode; }

    RenderDevice* SetupGraphics(const SetupGraphicsDeviceSet& setupGraphicsDesc,
                                const char* gtype, const Render::RendererParams& rp);

    void      SetMouseMode(MouseMode mm);
    void      GetWindowSize(int* w, int* h) const;

    void      SetWindowTitle(const char*title);

    void      ShowWindow(bool show);
    void      DestroyWindow();
    bool      SetFullscreen(const Render::RendererParams& rp, int fullscreen);
    int       GetDisplayCount();
    Render::DisplayId GetDisplay(int screen);

    int  Run();
};

}}
namespace Render { namespace GL { namespace Linux {

class RenderDevice : public Render::GL::RenderDevice
{
<<<<<<< HEAD
    _XDisplay* Disp;
    Window     Win;
    GLXContext Context;

public:
    RenderDevice(const Render::RendererParams& p, _XDisplay* disp, Window w, GLXContext gl)
=======
    struct _XDisplay* Disp;
    Window            Win;
    GLXContext        Context;

public:
    RenderDevice(const Render::RendererParams& p, struct _XDisplay* disp, Window w, GLXContext gl)
>>>>>>> 445caedf
    : GL::RenderDevice(p), Disp(disp), Win(w), Context(gl) {}

    virtual void Shutdown();
    virtual void Present(bool withVsync);
    virtual ovrRenderAPIConfig Get_ovrRenderAPIConfig() const;

    // oswnd = Linux::PlatformCore*
    static Render::RenderDevice* CreateDevice(const RendererParams& rp, void* oswnd);
};

}}}}


// OVR_PLATFORM_APP_ARGS specifies the Application class to use for startup,
// providing it with startup arguments.
#define OVR_PLATFORM_APP_ARGS(AppClass, args)                                            \
    OVR::OvrPlatform::Application* OVR::OvrPlatform::Application::CreateApplication()          \
    { OVR::System::Init(OVR::Log::ConfigureDefaultLog(OVR::LogMask_All));                \
      return new AppClass args; }                                                        \
    void OVR::OvrPlatform::Application::DestroyApplication(OVR::OvrPlatform::Application* app) \
    { OVR::OvrPlatform::PlatformCore* platform = app->pPlatform;                            \
      delete app; delete platform; OVR::System::Destroy(); };

// OVR_PLATFORM_APP_ARGS specifies the Application startup class with no args.
#define OVR_PLATFORM_APP(AppClass) OVR_PLATFORM_APP_ARGS(AppClass, ())

#define OVR_PLATFORM_APP_ARGS_WITH_LOG(AppClass, LogClass, args)                         \
	OVR::OvrPlatform::Application* OVR::OvrPlatform::Application::CreateApplication()          \
	{ static LogClass log; OVR::System::Init(&log);                                      \
	   return new AppClass args; }                                                       \
	void OVR::OvrPlatform::Application::DestroyApplication(OVR::OvrPlatform::Application* app) \
	{ OVR::OvrPlatform::PlatformCore* platform = app->pPlatform;                            \
	    delete app; delete platform; OVR::System::Destroy(); };

#define OVR_PLATFORM_APP_WITH_LOG(AppClass,LogClass) OVR_PLATFORM_APP_ARGS_WITH_LOG(AppClass,LogClass, ())

#endif<|MERGE_RESOLUTION|>--- conflicted
+++ resolved
@@ -48,17 +48,11 @@
     XDisplayInfo    getXDisplayInfo(Render::DisplayId id);
 
 public:
-<<<<<<< HEAD
-    _XDisplay*   Disp;
-    XVisualInfo* Vis;
-    Window       Win;
-=======
     struct _XDisplay* Disp;
     XVisualInfo*      Vis;
     Window            Win;
     int               FBConfigID;
     GLXWindow         GLXWin;
->>>>>>> 445caedf
 
     bool         Quit;
     int          ExitCode;
@@ -112,21 +106,12 @@
 
 class RenderDevice : public Render::GL::RenderDevice
 {
-<<<<<<< HEAD
-    _XDisplay* Disp;
-    Window     Win;
-    GLXContext Context;
-
-public:
-    RenderDevice(const Render::RendererParams& p, _XDisplay* disp, Window w, GLXContext gl)
-=======
     struct _XDisplay* Disp;
     Window            Win;
     GLXContext        Context;
 
 public:
     RenderDevice(const Render::RendererParams& p, struct _XDisplay* disp, Window w, GLXContext gl)
->>>>>>> 445caedf
     : GL::RenderDevice(p), Disp(disp), Win(w), Context(gl) {}
 
     virtual void Shutdown();
