--- conflicted
+++ resolved
@@ -1,10 +1,3 @@
-<<<<<<< HEAD
-
-WORLDDEMO_SRCS := Samples/OculusWorldDemo/OculusWorldDemo.cpp \
-             $(PLATFORM_SRCS) $(RENDER_SRCS)
-
-$(eval $(call BUILD_RENDER_APP, Samples/OculusRoomTiny/$(C)/OculusWorldDemo, $(WORLDDEMO_SRCS)))
-=======
 #############################################################################
 #
 # Filename    : Makefile
@@ -69,7 +62,7 @@
 3RDPARTYPATH  = ../../3rdParty
 INCPATH       = -I. -I.. -I$(COMMONSRCPATH) -I$(LIBOVRPATH)/Include -I$(LIBOVRPATH)/Src
 OBJPATH       = ./Obj/Linux/$(RELEASETYPE)/$(SYSARCH)
-LFLAGS        = -Wl -O1 -L$(LIBOVRPATH)/Lib/Linux/$(RELEASETYPE)/$(SYSARCH)
+LFLAGS        = -O1 -L$(LIBOVRPATH)/Lib/Linux/$(RELEASETYPE)/$(SYSARCH)
 LIBS          = $(SUBLIBS) -lovr -ludev -lpthread -lGL -lX11 -lXinerama
 CXX_BUILD     = $(CXX) -c $(CXXFLAGS) $(INCPATH) -o $(OBJPATH)/
 
@@ -131,4 +124,3 @@
 clean:
 	-$(DELETEFILE) $(OBJECTS)
 	-$(DELETEFILE) $(TARGET)
->>>>>>> b71a796b
