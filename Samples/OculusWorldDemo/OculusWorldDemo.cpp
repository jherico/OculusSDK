--- conflicted
+++ resolved
@@ -36,21 +36,13 @@
 
 #include "Player.h"
 
-#include <vector>
-#include <string>
-
 // Filename to be loaded by default, searching specified paths.
 #define WORLDDEMO_ASSET_FILE  "Tuscany.xml"
-
-// Try to accomidate a host of different build systems.
-// Alternatively, make CMake include a task to always put the
-const char * ASSET_PATHS[] = {
-    // Relative to the actual executable
-    "Assets/Tuscany/",
-    // Relative to the build directory
-    "Samples/OculusWorldDemo/Assets/Tuscany/",
-    0
-};
+#define WORLDDEMO_ASSET_PATH1 "Assets/Tuscany/"
+#define WORLDDEMO_ASSET_PATH2 "../Assets/Tuscany/"
+// This path allows the shortcut to work.
+#define WORLDDEMO_ASSET_PATH3 "Samples/OculusWorldDemo/Assets/Tuscany/"
+
 
 using namespace OVR;
 using namespace OVR::Platform;
@@ -485,16 +477,15 @@
     // Try to modify path for correctness in case specified file is not found.
     if (!SysFile(MainFilePath).IsValid())
     {
-        int i = 0;
-        while (ASSET_PATHS[i]) {
-            String newPath(String(ASSET_PATHS[i]) + MainFilePath);
-            LogText("Looking for assets in path %s\n", (const char *)newPath);
-            if (SysFile(newPath).IsValid()) {
-                MainFilePath = newPath;
-                break;
-            }
-            ++i;
-        }
+        String prefixPath1(pPlatform->GetContentDirectory() + "/" + WORLDDEMO_ASSET_PATH1),
+               prefixPath2(WORLDDEMO_ASSET_PATH2),
+               prefixPath3(WORLDDEMO_ASSET_PATH3);
+        if (SysFile(prefixPath1 + MainFilePath).IsValid())
+            MainFilePath = prefixPath1 + MainFilePath;
+        else if (SysFile(prefixPath2 + MainFilePath).IsValid())
+            MainFilePath = prefixPath2 + MainFilePath;
+        else if (SysFile(prefixPath3 + MainFilePath).IsValid())
+            MainFilePath = prefixPath3 + MainFilePath;
     }
 
     PopulatePreloadScene();
@@ -742,27 +733,11 @@
     case Key_Escape:
         if(!down)
         {
-<<<<<<< HEAD
-			if (MagCal.IsAutoCalibrating() || MagCal.IsManuallyCalibrating())
-			{
-				MagCal.AbortCalibration();
-				SetAdjustMessage("Aborting Magnetometer Calibration");
-			}
-			else
-			{
-                // switch to primary screen windowed mode
-                pPlatform->SetFullscreen(RenderParams, Display_Window);
-                RenderParams.Display = pPlatform->GetDisplay(0);
-                pRender->SetParams(RenderParams);
-                Screen = 0;
-			}
-=======
             // switch to primary screen windowed mode
             pPlatform->SetFullscreen(RenderParams, Display_Window);
             RenderParams.Display = pPlatform->GetDisplay(0);
             pRender->SetParams(RenderParams);
             Screen = 0;
->>>>>>> 881daef0
         }
         break;
 
@@ -960,29 +935,6 @@
         DropLOD();
         break;
 */
-<<<<<<< HEAD
-        // Start calibrating magnetometer
-	case Key_Z:
-		if (down)
-		{
-			ManualMagCalStage = 0;
-			if (MagCal.IsManuallyCalibrating())
-				MagAwaitingForwardLook = false;
-			else
-			{
-                MagCal.BeginManualCalibration(SFusion);
-				MagAwaitingForwardLook = true;
-			}
-		}
-        break;
-
-    case Key_X:
-		if (down)
-		{
-            MagCal.BeginAutoCalibration(SFusion);
-            SetAdjustMessage("Starting Auto Mag Calibration");
-		}
-=======
 
         // Cycle through drift correction options
     case Key_Z:
@@ -1001,11 +953,10 @@
             {
                 SFusion.SetGravityEnabled(true);
             }
-            SetAdjustMessage("Tilt Correction %s\nYaw Correction %s", 
+            SetAdjustMessage("Tilt Correction %s\nYaw Correction %s",
                 SFusion.IsGravityEnabled() ? "On" : "Off",
                 SFusion.IsYawCorrectionEnabled() ? "On" : "Off");
         }
->>>>>>> 881daef0
         break;
 
         // Show view of yaw angles (for mag calibration/analysis)
@@ -1062,21 +1013,6 @@
             }
         }
         break;
-	case Key_Backslash:
-		if (down)
-		{
-			// Swap eye positions.
-			SConfig.SetIPD(SConfig.GetIPD() * -1);
-			if (SConfig.GetIPD() > 0)
-			{
-				SetAdjustMessage("Eye positions set for Rift\naka parallel viewing");
-			}
-			else
-			{
-				SetAdjustMessage("Eye positions set for cross-eyed viewing");
-			}
-		}
-		break;
      default:
         break;
     }
@@ -1141,13 +1077,6 @@
                         if (!pSensor)
                         {
                             pSensor = *desc.Handle.CreateDeviceTyped<SensorDevice>();
-<<<<<<< HEAD
-                            SFusion.AttachToSensor(pSensor);
-
-                            SetAdjustMessage("---------------------------\n"
-                                             "SENSOR connected\n"
-                                             "---------------------------");
-=======
 							if (pSensor)
 							{
 								SFusion.AttachToSensor(pSensor);
@@ -1163,7 +1092,6 @@
 												 "Unplug and reconnect it.\n"
 												 "----------------------------");
 							}
->>>>>>> 881daef0
                         }
                         else if (!wasAlreadyCreated)
                         {
@@ -1266,39 +1194,11 @@
         (this->*pAdjustFunc)(dt * AdjustDirection * (ShiftDown ? 5.0f : 1.0f));
     }
 
-<<<<<<< HEAD
-    // Magnetometer calibration procedure
-    if (MagCal.IsManuallyCalibrating())
-        UpdateManualMagCalibration();
-
-    if (MagCal.IsAutoCalibrating())
-    {
-        MagCal.UpdateAutoCalibration(SFusion);
-		int n = MagCal.NumberOfSamples();
-	    if (n == 1)
-	        SetAdjustMessage("   Magnetometer Calibration Has 1 Sample   \n   %d Remaining - Please Keep Looking Around   ",4-n);
-		else if (n < 4)
-			SetAdjustMessage("   Magnetometer Calibration Has %d Samples   \n   %d Remaining - Please Keep Looking Around   ",n,4-n);
-        if (MagCal.IsCalibrated())
-        {
-            SFusion.SetYawCorrectionEnabled(true);
-            Vector3f mc = MagCal.GetMagCenter();
-            SetAdjustMessage("   Magnetometer Calibration Complete   \nCenter: %f %f %f",mc.x,mc.y,mc.z);
-        }
-    }
-
-
-=======
->>>>>>> 881daef0
     // Process latency tester results.
     const char* results = LatencyUtil.GetResultsString();
     if (results != NULL)
     {
-<<<<<<< HEAD
         LogText("LATENCY TESTER: %s\n", results);
-=======
-        LogText("LATENCY TESTER: %s\n", results); 
->>>>>>> 881daef0
     }
 
     // >>> THIS MUST BE PLACED AS CLOSE AS POSSIBLE TO WHERE THE HMD ORIENTATION IS READ <<<
@@ -1414,140 +1314,13 @@
 }
 
 
-<<<<<<< HEAD
-void OculusWorldDemoApp::UpdateManualMagCalibration()
-{
-    float tyaw, pitch, roll;
-	Anglef yaw;
-    Quatf hmdOrient = SFusion.GetOrientation();
-    hmdOrient.GetEulerAngles<Axis_Y, Axis_X, Axis_Z>(&tyaw, &pitch, &roll);
-    Vector3f mag = SFusion.GetMagnetometer();
-    float dtr = Math<float>::DegreeToRadFactor;
-	yaw.Set(tyaw); // Using Angle class to handle angle wraparound arithmetic
-
-	const int timeout = 100;
-
-	switch(ManualMagCalStage)
-    {
-        case 0:
-			if (MagAwaitingForwardLook)
-                SetAdjustMessage("Magnetometer Calibration\n** Step 1: Please Look Forward **\n** and Press Z When Ready **");
-			else
-                if (fabs(pitch) < 10.0f*dtr)
-			    {
-                    MagCal.InsertIfAcceptable(hmdOrient, mag);
-				    FirstMagYaw = yaw;
-					MagAwaitingForwardLook = false;
-					if (MagCal.NumberOfSamples() == 1)
-					{
-						ManualMagCalStage = 1;
-						ManualMagFailures = 0;
-					}
-			    }
-				else
-					MagAwaitingForwardLook = true;
-            break;
-        case 1:
-            SetAdjustMessage("Magnetometer Calibration\n** Step 2: Please Look Up **");
-			yaw -= FirstMagYaw;
-            if ((pitch > 50.0f*dtr) && (yaw.Abs() < 20.0f*dtr))
-			{
-			    MagCal.InsertIfAcceptable(hmdOrient, mag);
-			    ManualMagFailures++;
-	            if ((MagCal.NumberOfSamples() == 2)||(ManualMagFailures > timeout))
-				{
-	   		        ManualMagCalStage = 2;
-					ManualMagFailures = 0;
-				}
-			}
-            break;
-        case 2:
-            SetAdjustMessage("Magnetometer Calibration\n** Step 3: Please Look Left **");
-			yaw -= FirstMagYaw;
-            if (yaw.Get() > 60.0f*dtr)
-			{
-                MagCal.InsertIfAcceptable(hmdOrient, mag);
-			    ManualMagFailures++;
-	            if ((MagCal.NumberOfSamples() == 3)||(ManualMagFailures > timeout))
-				{
-	   		        ManualMagCalStage = 3;
-					ManualMagFailures = 0;
-				}
-			}
-            break;
-        case 3:
-            SetAdjustMessage("Magnetometer Calibration\n** Step 4: Please Look Right **");
-			yaw -= FirstMagYaw;
-			if (yaw.Get() < -60.0f*dtr)
-			{
-                MagCal.InsertIfAcceptable(hmdOrient, mag);
-			    ManualMagFailures++;
-	            if (MagCal.NumberOfSamples() == 4)
-	   		        ManualMagCalStage = 6;
-				else
-				{
-					if (ManualMagFailures > timeout)
-				    {
-					    ManualMagCalStage = 4;
-					    ManualMagFailures = 0;
-				    }
-				}
-			}
-            break;
-        case 4:
-            SetAdjustMessage("Magnetometer Calibration\n** Step 5: Please Look Upper Right **");
-			yaw -= FirstMagYaw;
-			if ((yaw.Get() < -50.0f*dtr) && (pitch > 40.0f*dtr))
-			{
-                MagCal.InsertIfAcceptable(hmdOrient, mag);
-	            if (MagCal.NumberOfSamples() == 4)
-	   		        ManualMagCalStage = 6;
-				else
-				{
-					if (ManualMagFailures > timeout)
-				    {
-					    ManualMagCalStage = 5;
-					    ManualMagFailures = 0;
-				    }
-				    else
-					    ManualMagFailures++;
-				}
-			}
-            break;
-        case 5:
-            SetAdjustMessage("Calibration Failed\n** Try Again From Another Location **");
-			MagCal.AbortCalibration();
-			break;
-		case 6:
-            if (!MagCal.IsCalibrated())
-            {
-                MagCal.SetCalibration(SFusion);
-                SFusion.SetYawCorrectionEnabled(true);
-                Vector3f mc = MagCal.GetMagCenter();
-                SetAdjustMessage("   Magnetometer Calibration and Activation   \nCenter: %f %f %f",
-					mc.x,mc.y,mc.z);
-            }
-    }
-}
-
-
-
 static const char* HelpText =
-    "F1         \t100 NoStereo                   \t420 Z    \t520 Manual Mag Calib\n"
-    "F2         \t100 Stereo                     \t420 X    \t520 Auto Mag Calib\n"
-    "F3         \t100 StereoHMD                  \t420 F6    \t520 Yaw Drift Info\n"
+    "F1         \t100 NoStereo\n"
+    "F2         \t100 Stereo                     \t420 Z    \t520 Drift Correction\n"
+    "F3         \t100 StereoHMD                  \t420 F6   \t520 Yaw Drift Info\n"
     "F4         \t100 MSAA                       \t420 R    \t520 Reset SensorFusion\n"
     "F9         \t100 FullScreen                 \t420\n"
     "F11        \t100 Fast FullScreen                   \t500 - +       \t660 Adj EyeHeight\n"
-=======
-static const char* HelpText = 
-    "F1         \t100 NoStereo\n"
-    "F2         \t100 Stereo                     \t420 Z    \t520 Drift Correction\n"
-    "F3         \t100 StereoHMD                  \t420 F6   \t520 Yaw Drift Info\n" 
-    "F4         \t100 MSAA                       \t420 R    \t520 Reset SensorFusion\n"
-    "F9         \t100 FullScreen                 \t420\n"
-    "F11        \t100 Fast FullScreen                   \t500 - +       \t660 Adj EyeHeight\n"                                           
->>>>>>> 881daef0
     "C          \t100 Chromatic Ab                      \t500 [ ]       \t660 Adj FOV\n"
     "P          \t100 Motion Pred                       \t500 Shift     \t660 Adj Faster\n"
     "N/M        \t180 Adj Motion Pred\n"
@@ -1601,7 +1374,7 @@
 
     if (SceneMode == Scene_YawView)
     {
-        Matrix4f trackerOnlyOrient = Matrix4f::RotationY(ThePlayer.LastSensorYaw) 
+        Matrix4f trackerOnlyOrient = Matrix4f::RotationY(ThePlayer.LastSensorYaw)
                                    * Matrix4f::RotationX(ThePlayer.EyePitch)
                                    * Matrix4f::RotationZ(ThePlayer.EyeRoll);
         YawLinesScene.Render(pRender, stereo.ViewAdjust * trackerOnlyOrient.Inverted());
@@ -1816,39 +1589,17 @@
 
     Ptr<Model> yawLinesModel = *new Model();
     Color c = Color(255, 200, 200, 255);
-<<<<<<< HEAD
-    for (int i = 0; i < 35; i++)
-    {
-        theta1 = theta0 + Math<float>::Pi / 18.0f;
-        yawLinesModel->AddLine(yawLinesModel->AddVertex(Vector3f(r*cos(theta0),shifty,-r*sin(theta0)),c),
-                               yawLinesModel->AddVertex(Vector3f(r*cos(theta1),shifty,-r*sin(theta1)),c));
-        theta0 = theta1;
-        yawLinesModel->AddLine(yawLinesModel->AddVertex(Vector3f(r*cos(theta0),shifty,-r*sin(theta0)),c),
-                               yawLinesModel->AddVertex(Vector3f(r*cos(theta0),shifty+0.1f,-r*sin(theta0)),c));
-        theta0 = theta1;
-    }
-    theta1 = theta0 + Math<float>::Pi / 18.0f;
-    yawLinesModel->AddLine(yawLinesModel->AddVertex(Vector3f(r*cos(theta0),shifty,-r*sin(theta0)),c),
-                           yawLinesModel->AddVertex(Vector3f(r*cos(theta1),shifty,-r*sin(theta1)),c));
-    yawLinesModel->AddLine(yawLinesModel->AddVertex(Vector3f(0.0f,shifty+0.1f,-r),c),
-                           yawLinesModel->AddVertex(Vector3f(r*sin(0.02f),shifty,-r*cos(0.02f)),c));
-    yawLinesModel->AddLine(yawLinesModel->AddVertex(Vector3f(0.0f,shifty+0.1f,-r),c),
-                           yawLinesModel->AddVertex(Vector3f(r*sin(-0.02f),shifty,-r*cos(-0.02f)),c));
-    yawLinesModel->SetPosition(Vector3f(0.0f,0.0f,0.0f));
-
-=======
     float r = 1.5f;
-    yawLinesModel->AddTriangle(yawLinesModel->AddVertex(Vector3f(-0.1f, 0, -r), c), 
+    yawLinesModel->AddTriangle(yawLinesModel->AddVertex(Vector3f(-0.1f, 0, -r), c),
                                yawLinesModel->AddVertex(Vector3f(0, 0, -r-0.2f), c),
                                yawLinesModel->AddVertex(Vector3f(0.1f, 0, -r), c));
-    yawLinesModel->AddTriangle(yawLinesModel->AddVertex(Vector3f(-r-0.1f, 0, -r), c), 
+    yawLinesModel->AddTriangle(yawLinesModel->AddVertex(Vector3f(-r-0.1f, 0, -r), c),
                                yawLinesModel->AddVertex(Vector3f(-r, 0, -r-0.2f), c),
                                yawLinesModel->AddVertex(Vector3f(-r+0.1f, 0, -r), c));
-    yawLinesModel->AddTriangle(yawLinesModel->AddVertex(Vector3f(r-0.1f, 0, -r), c), 
+    yawLinesModel->AddTriangle(yawLinesModel->AddVertex(Vector3f(r-0.1f, 0, -r), c),
                                yawLinesModel->AddVertex(Vector3f(r, 0, -r-0.2f), c),
                                yawLinesModel->AddVertex(Vector3f(r+0.1f, 0, -r), c));
     yawLinesModel->SetPosition(Vector3f(0.0f,-1.2f,0.0f));
->>>>>>> 881daef0
     YawLinesScene.World.Add(yawLinesModel);
 }
 
