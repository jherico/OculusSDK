/************************************************************************************

Filename    :   OVR_Linux_HMDDevice.h
Content     :   Linux HMDDevice implementation
Created     :   June 17, 2013
Authors     :   Brant Lewis

Copyright   :   Copyright 2013 Oculus VR, Inc. All Rights reserved.

Licensed under the Oculus VR SDK License Version 2.0 (the "License"); 
you may not use the Oculus VR SDK except in compliance with the License, 
which is provided at the time of installation or download, or which 
otherwise accompanies this software in either electronic or hard copy form.

You may obtain a copy of the License at

http://www.oculusvr.com/licenses/LICENSE-2.0 

Unless required by applicable law or agreed to in writing, the Oculus VR SDK 
distributed under the License is distributed on an "AS IS" BASIS,
WITHOUT WARRANTIES OR CONDITIONS OF ANY KIND, either express or implied.
See the License for the specific language governing permissions and
limitations under the License.

*************************************************************************************/

#include "OVR_Linux_HMDDevice.h"

#include "OVR_Linux_DeviceManager.h"

#include "OVR_Profile.h"

#include "edid.h"

namespace OVR { namespace Linux {

//-------------------------------------------------------------------------------------

HMDDeviceCreateDesc::HMDDeviceCreateDesc(
    DeviceFactory* factory,
    const String& displayDeviceName,
    const String& deviceId)
        : DeviceCreateDesc(factory, Device_HMD),
          DisplayDeviceName(displayDeviceName),
          DesktopX(0), DesktopY(0), Contents(0), EyeToScreenDistance(0),
          HResolution(0), VResolution(0), HScreenSize(0), VScreenSize(0),
<<<<<<< HEAD
          DeviceId(deviceId)
{ }
=======
          DisplayId(dispId)
{
    DeviceId = DisplayDeviceName;
    for (int i=0; i<4; i++)
        DistortionK[i] = 0;
}
>>>>>>> f28388ff

HMDDeviceCreateDesc::HMDDeviceCreateDesc(const HMDDeviceCreateDesc& other)
        : DeviceCreateDesc(other.pFactory, Device_HMD),
          DeviceId(other.DeviceId), DisplayDeviceName(other.DisplayDeviceName),
          DesktopX(other.DesktopX), DesktopY(other.DesktopY), Contents(other.Contents),
          HResolution(other.HResolution), VResolution(other.VResolution),
<<<<<<< HEAD
          HScreenSize(other.HScreenSize), VScreenSize(other.VScreenSize)
=======
          HScreenSize(other.HScreenSize), VScreenSize(other.VScreenSize),
          DisplayId(other.DisplayId), EyeToScreenDistance(other.EyeToScreenDistance)
>>>>>>> f28388ff
{
    for (int i=0; i<4; i++)
        DistortionK[i] = other.DistortionK[i];
}

HMDDeviceCreateDesc::MatchResult HMDDeviceCreateDesc::MatchDevice(const DeviceCreateDesc& other,
                                                                  DeviceCreateDesc** pcandidate) const
{
    if ((other.Type != Device_HMD) || (other.pFactory != pFactory))
        return Match_None;

    // There are several reasons we can come in here:
    //   a) Matching this HMD Monitor created desc to OTHER HMD Monitor desc
    //          - Require exact device DeviceId/DeviceName match
    //   b) Matching SensorDisplayInfo created desc to OTHER HMD Monitor desc
    //          - This DeviceId is empty; becomes candidate
    //   c) Matching this HMD Monitor created desc to SensorDisplayInfo desc
    //          - This other.DeviceId is empty; becomes candidate

    const HMDDeviceCreateDesc& s2 = (const HMDDeviceCreateDesc&) other;

    if (DeviceId == s2.DeviceId)
    {
        // Non-null DeviceId may match while size is different if screen size was overwritten
        // by SensorDisplayInfo in prior iteration.
        if (!DeviceId.IsEmpty() ||
             ((HScreenSize == s2.HScreenSize) &&
              (VScreenSize == s2.VScreenSize)) )
        {
            *pcandidate = 0;
            return Match_Found;
        }
    }


    // DisplayInfo takes precedence, although we try to match it first.
    if ((HResolution == s2.HResolution) &&
        (VResolution == s2.VResolution) &&
        (HScreenSize == s2.HScreenSize) &&
        (VScreenSize == s2.VScreenSize))
    {
        if (DeviceId.IsEmpty() && !s2.DeviceId.IsEmpty())
        {
            *pcandidate = const_cast<DeviceCreateDesc*>((const DeviceCreateDesc*)this);
            return Match_Candidate;
        }

        *pcandidate = 0;
        return Match_Found;
    }

    // SensorDisplayInfo may override resolution settings, so store as candidate.
    if (s2.DeviceId.IsEmpty())
    {
        *pcandidate = const_cast<DeviceCreateDesc*>((const DeviceCreateDesc*)this);
        return Match_Candidate;
    }
    // OTHER HMD Monitor desc may initialize DeviceName/Id
    else if (DeviceId.IsEmpty())
    {
        *pcandidate = const_cast<DeviceCreateDesc*>((const DeviceCreateDesc*)this);
        return Match_Candidate;
    }

    return Match_None;
}


bool HMDDeviceCreateDesc::UpdateMatchedCandidate(const DeviceCreateDesc& other,
                                                 bool* newDeviceFlag)
{
    // This candidate was the the "best fit" to apply sensor DisplayInfo to.
    OVR_ASSERT(other.Type == Device_HMD);

    const HMDDeviceCreateDesc& s2 = (const HMDDeviceCreateDesc&) other;

    // Force screen size on resolution from SensorDisplayInfo.
    // We do this because USB detection is more reliable as compared to HDMI EDID,
    // which may be corrupted by splitter reporting wrong monitor
    if (s2.DeviceId.IsEmpty())
    {
        HScreenSize = s2.HScreenSize;
        VScreenSize = s2.VScreenSize;
        Contents |= Contents_Screen;

        if (s2.Contents & HMDDeviceCreateDesc::Contents_Distortion)
        {
            memcpy(DistortionK, s2.DistortionK, sizeof(float)*4);
            Contents |= Contents_Distortion;
        }
        DeviceId          = s2.DeviceId;
        DisplayDeviceName = s2.DisplayDeviceName;
        if (newDeviceFlag) *newDeviceFlag = true;
    }
    else if (DeviceId.IsEmpty())
    {
        DeviceId          = s2.DeviceId;
        DisplayDeviceName = s2.DisplayDeviceName;

		// ScreenSize and Resolution are NOT assigned here, since they may have
		// come from a sensor DisplayInfo (which has precedence over HDMI).

        if (newDeviceFlag) *newDeviceFlag = true;
    }
    else
    {
        if (newDeviceFlag) *newDeviceFlag = false;
    }

    return true;
}

bool HMDDeviceCreateDesc::MatchDevice(const String& path)
{
    return DeviceId.CompareNoCase(path) == 0;
}

//-------------------------------------------------------------------------------------
// ***** HMDDeviceFactory

HMDDeviceFactory HMDDeviceFactory::Instance;

void HMDDeviceFactory::EnumerateDevices(EnumerateVisitor& visitor)
{
    // For now we'll assume the Rift DK1 is attached in extended monitor mode. Ultimately we need to
    // use XFree86 to enumerate X11 screens in case the Rift is attached as a separate screen. We also
    // need to be able to read the EDID manufacturer product code to be able to differentiate between
    // Rift models.

    bool foundHMD = false;
    RRCrtc crtcId = 0;
    Display* display = XOpenDisplay(NULL);
    XRRScreenResources *screen = XRRGetScreenResources(display, DefaultRootWindow(display));
    for (int iscres = screen->noutput - 1; iscres >= 0; --iscres) {
        RROutput output = screen->outputs[iscres];
        MonitorInfo * mi = read_edid_data(display, output);
        if (mi == NULL) {
            continue;
        }

        XRROutputInfo * info = XRRGetOutputInfo (display, screen, output);
        if (0 == memcmp(mi->manufacturer_code, "OVR", 3)) {
            int x = -1, y = -1, w = -1, h = -1;
            if (info->connection == RR_Connected && info->crtc) {
                XRRCrtcInfo * crtc_info = XRRGetCrtcInfo (display, screen, info->crtc);
                x = crtc_info->x;
                y = crtc_info->y;
                w = crtc_info->width;
                h = crtc_info->height;
                XRRFreeCrtcInfo(crtc_info);
            }
            char buffer[512];
            sprintf(buffer, "%s%04d", mi->manufacturer_code, mi->product_code);
            HMDDeviceCreateDesc hmdCreateDesc(this, info->name, buffer);
            hmdCreateDesc.SetScreenParameters(x, y, w, h, 0.14976f, 0.0936f);
            // Notify caller about detected device. This will call EnumerateAddDevice
            // if the this is the first time device was detected.
            visitor.Visit(hmdCreateDesc);
            foundHMD = true;
            break;
        } // if

        OVR_DEBUG_LOG_TEXT(("DeviceManager - HMD Found %s - %d\n",
                            mi->dsc_product_name, screen->outputs[iscres]));
        XRRFreeOutputInfo (info);
        delete mi;
    } // for
    XRRFreeScreenResources(screen);

    // Real HMD device is not found; however, we still may have a 'fake' HMD
    // device created via SensorDeviceImpl::EnumerateHMDFromSensorDisplayInfo.
    // Need to find it and set 'Enumerated' to true to avoid Removal notification.
    if (!foundHMD) {
        Ptr<DeviceCreateDesc> hmdDevDesc = getManager()->FindDevice("", Device_HMD);
        if (hmdDevDesc)
            hmdDevDesc->Enumerated = true;
    }
}

DeviceBase* HMDDeviceCreateDesc::NewDeviceInstance()
{
    return new HMDDevice(this);
}

bool HMDDeviceCreateDesc::Is7Inch() const
{
    return (strstr(DeviceId.ToCStr(), "OVR0001") != 0) || (Contents & Contents_7Inch);
}

Profile* HMDDeviceCreateDesc::GetProfileAddRef() const
{
    // Create device may override profile name, so get it from there is possible.
    ProfileManager* profileManager = GetManagerImpl()->GetProfileManager();
    ProfileType     profileType    = GetProfileType();
    const char *    profileName    = pDevice ?
                        ((HMDDevice*)pDevice)->GetProfileName() :
                        profileManager->GetDefaultProfileName(profileType);

    return profileName ?
        profileManager->LoadProfile(profileType, profileName) :
        profileManager->GetDeviceDefaultProfile(profileType);
}


bool HMDDeviceCreateDesc::GetDeviceInfo(DeviceInfo* info) const
{
    if ((info->InfoClassType != Device_HMD) &&
        (info->InfoClassType != Device_None))
        return false;

    bool is7Inch = Is7Inch();

    OVR_strcpy(info->ProductName,  DeviceInfo::MaxNameLength,
               is7Inch ? "Oculus Rift DK1" :
			   ((HResolution >= 1920) ? "Oculus Rift DK HD" : "Oculus Rift DK1-Prototype") );
    OVR_strcpy(info->Manufacturer, DeviceInfo::MaxNameLength, "Oculus VR");
    info->Type    = Device_HMD;
    info->Version = 0;

    // Display detection.
    if (info->InfoClassType == Device_HMD)
    {
        HMDInfo* hmdInfo = static_cast<HMDInfo*>(info);

        hmdInfo->DesktopX               = DesktopX;
        hmdInfo->DesktopY               = DesktopY;
        hmdInfo->HResolution            = HResolution;
        hmdInfo->VResolution            = VResolution;
        hmdInfo->HScreenSize            = HScreenSize;
        hmdInfo->VScreenSize            = VScreenSize;
        hmdInfo->VScreenCenter          = VScreenSize * 0.5f;
        hmdInfo->InterpupillaryDistance = 0.064f;  // Default IPD; should be configurable.
        hmdInfo->LensSeparationDistance = 0.0635f;

        // Obtain IPD from profile.
        Ptr<Profile> profile = *GetProfileAddRef();

        if (profile)
        {
            hmdInfo->InterpupillaryDistance = profile->GetIPD();
            // TBD: Switch on EyeCup type.
        }

        if (Contents & Contents_Distortion)
        {
            memcpy(hmdInfo->DistortionK, DistortionK, sizeof(float)*4);
            hmdInfo->EyeToScreenDistance = EyeToScreenDistance;
        }
        else
        {
			if (is7Inch)
            {
                // 7" screen.
                hmdInfo->DistortionK[0]      = 1.0f;
                hmdInfo->DistortionK[1]      = 0.22f;
                hmdInfo->DistortionK[2]      = 0.24f;
                hmdInfo->EyeToScreenDistance = 0.041f;
            }
            else
            {
                hmdInfo->DistortionK[0]      = 1.0f;
                hmdInfo->DistortionK[1]      = 0.18f;
                hmdInfo->DistortionK[2]      = 0.115f;

				if (HResolution == 1920)
					hmdInfo->EyeToScreenDistance = 0.040f;
				else
					hmdInfo->EyeToScreenDistance = 0.0387f;
            }
        }

        hmdInfo->ChromaAbCorrection[0] = 0.996f;
        hmdInfo->ChromaAbCorrection[1] = -0.004f;
        hmdInfo->ChromaAbCorrection[2] = 1.014f;
        hmdInfo->ChromaAbCorrection[3] = 0.0f;

        OVR_strcpy(hmdInfo->DisplayDeviceName, sizeof(hmdInfo->DisplayDeviceName),
                   DisplayDeviceName.ToCStr());
    }

    return true;
}

//-------------------------------------------------------------------------------------
// ***** HMDDevice

HMDDevice::HMDDevice(HMDDeviceCreateDesc* createDesc)
    : OVR::DeviceImpl<OVR::HMDDevice>(createDesc, 0)
{
}
HMDDevice::~HMDDevice()
{
}

bool HMDDevice::Initialize(DeviceBase* parent)
{
    pParent = parent;

    // Initialize user profile to default for device.
    ProfileManager* profileManager = GetManager()->GetProfileManager();
    ProfileName = profileManager->GetDefaultProfileName(getDesc()->GetProfileType());

    return true;
}
void HMDDevice::Shutdown()
{
    ProfileName.Clear();
    pCachedProfile.Clear();
    pParent.Clear();
}

Profile* HMDDevice::GetProfile() const
{
    if (!pCachedProfile)
        pCachedProfile = *getDesc()->GetProfileAddRef();
    return pCachedProfile.GetPtr();
}

const char* HMDDevice::GetProfileName() const
{
    return ProfileName.ToCStr();
}

bool HMDDevice::SetProfileName(const char* name)
{
    pCachedProfile.Clear();
    if (!name)
    {
        ProfileName.Clear();
        return 0;
    }
    if (GetManager()->GetProfileManager()->HasProfile(getDesc()->GetProfileType(), name))
    {
        ProfileName = name;
        return true;
    }
    return false;
}

OVR::SensorDevice* HMDDevice::GetSensor()
{
    // Just return first sensor found since we have no way to match it yet.
    OVR::SensorDevice* sensor = GetManager()->EnumerateDevices<SensorDevice>().CreateDevice();
    if (sensor)
        sensor->SetCoordinateFrame(SensorDevice::Coord_HMD);
    return sensor;
}

}} // namespace OVR::Linux

<|MERGE_RESOLUTION|>--- conflicted
+++ resolved
@@ -44,29 +44,20 @@
           DisplayDeviceName(displayDeviceName),
           DesktopX(0), DesktopY(0), Contents(0), EyeToScreenDistance(0),
           HResolution(0), VResolution(0), HScreenSize(0), VScreenSize(0),
-<<<<<<< HEAD
-          DeviceId(deviceId)
-{ }
-=======
           DisplayId(dispId)
 {
     DeviceId = DisplayDeviceName;
     for (int i=0; i<4; i++)
         DistortionK[i] = 0;
 }
->>>>>>> f28388ff
 
 HMDDeviceCreateDesc::HMDDeviceCreateDesc(const HMDDeviceCreateDesc& other)
         : DeviceCreateDesc(other.pFactory, Device_HMD),
           DeviceId(other.DeviceId), DisplayDeviceName(other.DisplayDeviceName),
           DesktopX(other.DesktopX), DesktopY(other.DesktopY), Contents(other.Contents),
           HResolution(other.HResolution), VResolution(other.VResolution),
-<<<<<<< HEAD
-          HScreenSize(other.HScreenSize), VScreenSize(other.VScreenSize)
-=======
           HScreenSize(other.HScreenSize), VScreenSize(other.VScreenSize),
           DisplayId(other.DisplayId), EyeToScreenDistance(other.EyeToScreenDistance)
->>>>>>> f28388ff
 {
     for (int i=0; i<4; i++)
         DistortionK[i] = other.DistortionK[i];
