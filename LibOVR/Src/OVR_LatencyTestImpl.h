--- conflicted
+++ resolved
@@ -39,11 +39,7 @@
     virtual bool DetectHIDDevice(DeviceManager* pdevMgr, const HIDDeviceDesc& desc);
 
 protected:
-<<<<<<< HEAD
     DeviceManager* getManager() const { return (DeviceManager*) pManager; }
-=======
-    DeviceManager* getManager() const { return (DeviceManager*) pManager; }   
->>>>>>> b71a796b
 };
 
 
@@ -53,11 +49,7 @@
 public:
     LatencyTestDeviceCreateDesc(DeviceFactory* factory, const HIDDeviceDesc& hidDesc)
         : HIDDeviceCreateDesc(factory, Device_LatencyTester, hidDesc) { }
-<<<<<<< HEAD
 
-=======
-    
->>>>>>> b71a796b
     virtual DeviceCreateDesc* Clone() const
     {
         return new LatencyTestDeviceCreateDesc(*this);
@@ -69,11 +61,7 @@
                                     DeviceCreateDesc**) const
     {
         if ((other.Type == Device_LatencyTester) && (pFactory == other.pFactory))
-<<<<<<< HEAD
         {
-=======
-        {            
->>>>>>> b71a796b
             const LatencyTestDeviceCreateDesc& s2 = (const LatencyTestDeviceCreateDesc&) other;
             if (MatchHIDDevice(s2.HIDDesc))
                 return Match_Found;
@@ -107,26 +95,15 @@
     virtual void Shutdown();
 
     // DeviceManagerThread::Notifier interface.
-<<<<<<< HEAD
     virtual void OnInputReport(const UByte* pData, UInt32 length);
-=======
-    virtual void OnInputReport(UByte* pData, UInt32 length);
->>>>>>> b71a796b
 
     // LatencyTesterDevice interface
     virtual bool SetConfiguration(const OVR::LatencyTestConfiguration& configuration, bool waitFlag = false);
     virtual bool GetConfiguration(OVR::LatencyTestConfiguration* configuration);
 
-<<<<<<< HEAD
-    virtual bool SetCalibrate(const OVR::LatencyTestCalibrate& calibrate, bool waitFlag = false);
-    virtual bool GetCalibrate(OVR::LatencyTestCalibrate* calibrate);
-
-    virtual bool SetStartTest(const OVR::LatencyTestStartTest& start, bool waitFlag = false);
-=======
     virtual bool SetCalibrate(const Color& calibrationColor, bool waitFlag = false);
 
     virtual bool SetStartTest(const Color& targetColor, bool waitFlag = false);
->>>>>>> b71a796b
     virtual bool SetDisplay(const LatencyTestDisplay& display, bool waitFlag = false);
 
 protected:
@@ -139,14 +116,8 @@
 
     bool    setConfiguration(const OVR::LatencyTestConfiguration& configuration);
     bool    getConfiguration(OVR::LatencyTestConfiguration* configuration);
-<<<<<<< HEAD
-    bool    setCalibrate(const OVR::LatencyTestCalibrate& calibrate);
-    bool    getCalibrate(OVR::LatencyTestCalibrate* calibrate);
-    bool    setStartTest(const OVR::LatencyTestStartTest& start);
-=======
     bool    setCalibrate(const Color& calibrationColor);
     bool    setStartTest(const Color& targetColor);
->>>>>>> b71a796b
     bool    setDisplay(const OVR::LatencyTestDisplay& display);
 
     // Called for decoded messages
