--- conflicted
+++ resolved
@@ -31,21 +31,12 @@
         Mag_Uninitialized = 0,
         Mag_AutoCalibrating = 1,
         Mag_ManuallyCalibrating = 2,
-<<<<<<< HEAD
-        Mag_Calibrated  = 3,
-    };
-
-    MagCalibration() :
-        Status(Mag_Uninitialized),
-        MinMagDistance(0.3f), MinQuatDistance(0.5f),
-=======
         Mag_Calibrated  = 3
     };
 
     MagCalibration() :
         Stat(Mag_Uninitialized),
         MinMagDistance(0.2f), MinQuatDistance(0.5f),
->>>>>>> b71a796b
         SampleCount(0)
     {
         MinMagDistanceSq = MinMagDistance * MinMagDistance;
@@ -53,15 +44,6 @@
     }
 
     // Methods that are useful for either auto or manual calibration
-<<<<<<< HEAD
-    bool     IsUnitialized() const       { return Status == Mag_Uninitialized; }
-    bool     IsCalibrated() const        { return Status == Mag_Calibrated; }
-    int      NumberOfSamples() const     { return SampleCount; }
-    int      RequiredSampleCount() const { return 4; }
-    void     ClearCalibration(SensorFusion& sf) 
-    {
-        Status = Mag_Uninitialized;
-=======
     bool     IsUnitialized() const       { return Stat == Mag_Uninitialized; }
     bool     IsCalibrated() const        { return Stat == Mag_Calibrated; }
     int      NumberOfSamples() const     { return SampleCount; }
@@ -75,7 +57,6 @@
     void     ClearCalibration(SensorFusion& sf) 
     {
         Stat = Mag_Uninitialized;
->>>>>>> b71a796b
         SampleCount = 0;
         sf.ClearMagCalibration();
 	};
@@ -83,11 +64,7 @@
     // Methods for automatic magnetometer calibration
     void     BeginAutoCalibration(SensorFusion& sf);
     unsigned UpdateAutoCalibration(SensorFusion& sf);
-<<<<<<< HEAD
-    bool     IsAutoCalibrating() const { return Status == Mag_AutoCalibrating; }
-=======
     bool     IsAutoCalibrating() const { return Stat == Mag_AutoCalibrating; }
->>>>>>> b71a796b
 
     // Methods for building a manual (user-guided) calibraton procedure
     void     BeginManualCalibration(SensorFusion& sf);
@@ -95,11 +72,7 @@
     bool     InsertIfAcceptable(const Quatf& q, const Vector3f& m);
     // Returns true if successful, requiring that SampleCount = 4
     bool     SetCalibration(SensorFusion& sf);
-<<<<<<< HEAD
-    bool     IsManuallyCalibrating() const { return Status == Mag_ManuallyCalibrating; }
-=======
     bool     IsManuallyCalibrating() const { return Stat == Mag_ManuallyCalibrating; }
->>>>>>> b71a796b
 
     // This is the minimum acceptable distance (Euclidean) between raw
     // magnetometer values to be acceptable for usage in calibration.
@@ -131,11 +104,7 @@
                                const Vector3f& p3, const Vector3f& p4);
 
     Vector3f MagCenter;
-<<<<<<< HEAD
-    unsigned Status;
-=======
     unsigned Stat;
->>>>>>> b71a796b
     float    MinMagDistance;
     float    MinQuatDistance;
     float    MinMagDistanceSq;
