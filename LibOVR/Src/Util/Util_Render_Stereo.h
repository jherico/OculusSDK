--- conflicted
+++ resolved
@@ -189,11 +189,7 @@
     void        SetEyeToScreenDistance(float esd) { HMD.EyeToScreenDistance = esd; DirtyFlag = true; }
 
     // Interpupillary distance used for stereo, in meters. Default is 0.064m (64 mm).
-<<<<<<< HEAD
-    void        SetIPD(float ipd)               { InterpupillaryDistance = ipd; DirtyFlag = true; }
-=======
     void        SetIPD(float ipd)               { InterpupillaryDistance = ipd; IPDOverride = DirtyFlag = true; }
->>>>>>> b71a796b
     float       GetIPD() const                  { return InterpupillaryDistance; }
 
     // Set full render target viewport; for HMD this includes both eyes. 
@@ -283,10 +279,7 @@
     // *** Computed State
  
     bool               DirtyFlag;   // Set when any if the modifiable state changed.
-<<<<<<< HEAD
-=======
     bool               IPDOverride; // True after SetIPD was called.    
->>>>>>> b71a796b
     float              YFov;        // Vertical FOV.
     float              Aspect;      // Aspect ratio: (w/h)*AspectMultiplier.
     float              ProjectionCenterOffset;
