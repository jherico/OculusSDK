/************************************************************************************

Filename    :   Util_LatencyTest.cpp
Content     :   Wraps the lower level LatencyTester interface and adds functionality.
Created     :   February 14, 2013
Authors     :   Lee Cooper

Copyright   :   Copyright 2013 Oculus VR, Inc. All Rights reserved.

Use of this software is subject to the terms of the Oculus license
agreement provided at the time of installation or download, or which
otherwise accompanies this software in either electronic or hard copy form.

*************************************************************************************/

#include "Util_LatencyTest.h"

#include "../Kernel/OVR_Log.h"
#include "../Kernel/OVR_Timer.h"

namespace OVR { namespace Util {

static const UInt32     TIME_TO_WAIT_FOR_SETTLE_PRE_CALIBRATION = 16*10;
static const UInt32     TIME_TO_WAIT_FOR_SETTLE_POST_CALIBRATION = 16*10;
static const UInt32     TIME_TO_WAIT_FOR_SETTLE_POST_MEASUREMENT = 16*5;
static const UInt32     TIME_TO_WAIT_FOR_SETTLE_POST_MEASUREMENT_RANDOMNESS = 16*5;
static const UInt32     DEFAULT_NUMBER_OF_SAMPLES = 10;                 // For both color 1->2 and color 2->1 transitions.
static const UInt32     INITIAL_SAMPLES_TO_IGNORE = 4;
static const UInt32     TIMEOUT_WAITING_FOR_TEST_STARTED = 1000;
static const UInt32     TIMEOUT_WAITING_FOR_COLOR_DETECTED = 4000;
static const Color      CALIBRATE_BLACK(0, 0, 0);
static const Color      CALIBRATE_WHITE(255, 255, 255);
static const Color      COLOR1(0, 0, 0);
static const Color      COLOR2(255, 255, 255);
static const Color      SENSOR_DETECT_THRESHOLD(128, 255, 255);
static const float      BIG_FLOAT = 1000000.0f;
static const float      SMALL_FLOAT = -1000000.0f;

//-------------------------------------------------------------------------------------
// ***** LatencyTest

LatencyTest::LatencyTest(LatencyTestDevice* device)
 :  Handler(getThis())
{
    if (device != NULL)
    {
        SetDevice(device);
    }

    reset();

    srand(Timer::GetTicksMs());
}

LatencyTest::~LatencyTest()
{
     clearMeasurementResults();
}

bool LatencyTest::SetDevice(LatencyTestDevice* device)
{

    if (device != Device)
    {
        if (device != NULL)
        {
            if (device->GetMessageHandler() != NULL)
            {
                OVR_DEBUG_LOG(
                    ("LatencyTest::AttachToDevice failed - device %p already has handler", device));
                return false;
            }
        }

        if (Device != NULL)
        {
            Device->SetMessageHandler(0);
        }
        Device = device;

        if (Device != NULL)
        {
            Device->SetMessageHandler(&Handler);

            // Set trigger threshold.
            LatencyTestConfiguration configuration(SENSOR_DETECT_THRESHOLD, false);     // No samples streaming.
            Device->SetConfiguration(configuration, true);
<<<<<<< HEAD
=======

            // Set display to intial (3 dashes).
            LatencyTestDisplay ltd(2, 0x40400040);
            Device->SetDisplay(ltd);
>>>>>>> b71a796b
        }
    }

    return true;
}

UInt32 LatencyTest::getRandomComponent(UInt32 range)
{
    UInt32 val = rand() % range;
    return val;
}

void LatencyTest::BeginTest()
{
     if (State == State_WaitingForButton)
    {
        // Set color to black and wait a while.
        RenderColor = CALIBRATE_BLACK;

        State = State_WaitingForSettlePreCalibrationColorBlack;
        OVR_DEBUG_LOG(("State_WaitingForButton -> State_WaitingForSettlePreCalibrationColorBlack."));

        setTimer(TIME_TO_WAIT_FOR_SETTLE_PRE_CALIBRATION);
    }
}

void LatencyTest::handleMessage(const Message& msg, LatencyTestMessageType latencyTestMessage)
{
    // For debugging.
/*  if (msg.Type == Message_LatencyTestSamples)
    {
        MessageLatencyTestSamples* pSamples = (MessageLatencyTestSamples*) &msg;

        if (pSamples->Samples.GetSize() > 0)
        {
            // Just show the first one for now.
            Color c = pSamples->Samples[0];
            OVR_DEBUG_LOG(("%d %d %d", c.R, c.G, c.B));
        }
        return;
    }
*/

    if (latencyTestMessage == LatencyTest_Timer)
    {
        if (!Device)
        {
            reset();
            return;
        }
        
        if (State == State_WaitingForSettlePreCalibrationColorBlack)
        {
            // Send calibrate message to device and wait a while.
<<<<<<< HEAD
            LatencyTestCalibrate calibrate(CALIBRATE_BLACK);
            Device->SetCalibrate(calibrate);
=======
            Device->SetCalibrate(CALIBRATE_BLACK);
>>>>>>> b71a796b

            State = State_WaitingForSettlePostCalibrationColorBlack;
            OVR_DEBUG_LOG(("State_WaitingForSettlePreCalibrationColorBlack -> State_WaitingForSettlePostCalibrationColorBlack."));

            setTimer(TIME_TO_WAIT_FOR_SETTLE_POST_CALIBRATION);
        }
        else if (State == State_WaitingForSettlePostCalibrationColorBlack)
        {
            // Change color to white and wait a while.
            RenderColor = CALIBRATE_WHITE;

            State = State_WaitingForSettlePreCalibrationColorWhite;
            OVR_DEBUG_LOG(("State_WaitingForSettlePostCalibrationColorBlack -> State_WaitingForSettlePreCalibrationColorWhite."));

            setTimer(TIME_TO_WAIT_FOR_SETTLE_PRE_CALIBRATION);
        }
        else if (State == State_WaitingForSettlePreCalibrationColorWhite)
        {
            // Send calibrate message to device and wait a while.
<<<<<<< HEAD
            LatencyTestCalibrate calibrate(CALIBRATE_WHITE);
            Device->SetCalibrate(calibrate);
=======
            Device->SetCalibrate(CALIBRATE_WHITE);
>>>>>>> b71a796b

            State = State_WaitingForSettlePostCalibrationColorWhite;
            OVR_DEBUG_LOG(("State_WaitingForSettlePreCalibrationColorWhite -> State_WaitingForSettlePostCalibrationColorWhite."));

            setTimer(TIME_TO_WAIT_FOR_SETTLE_POST_CALIBRATION);
        }
        else if (State == State_WaitingForSettlePostCalibrationColorWhite)
        {
            // Calibration is done. Switch to color 1 and wait for it to settle.
            RenderColor = COLOR1;

            State = State_WaitingForSettlePostMeasurement;
            OVR_DEBUG_LOG(("State_WaitingForSettlePostCalibrationColorWhite -> State_WaitingForSettlePostMeasurement."));

            UInt32 waitTime = TIME_TO_WAIT_FOR_SETTLE_POST_MEASUREMENT + getRandomComponent(TIME_TO_WAIT_FOR_SETTLE_POST_MEASUREMENT_RANDOMNESS);
            setTimer(waitTime);
        }
        else if (State == State_WaitingForSettlePostMeasurement)
        {
            // Prepare for next measurement.

            // Create a new result object.
            MeasurementResult* pResult = new MeasurementResult();
            Results.PushBack(pResult);

            State = State_WaitingToTakeMeasurement;
            OVR_DEBUG_LOG(("State_WaitingForSettlePostMeasurement -> State_WaitingToTakeMeasurement."));
        }
        else if (State == State_WaitingForTestStarted)
        {
            // We timed out waiting for 'TestStarted'. Abandon this measurement and setup for the next.
            getActiveResult()->TimedOutWaitingForTestStarted = true;

            State = State_WaitingForSettlePostMeasurement;
            OVR_DEBUG_LOG(("** Timed out waiting for 'TestStarted'."));
            OVR_DEBUG_LOG(("State_WaitingForTestStarted -> State_WaitingForSettlePostMeasurement."));

            UInt32 waitTime = TIME_TO_WAIT_FOR_SETTLE_POST_MEASUREMENT + getRandomComponent(TIME_TO_WAIT_FOR_SETTLE_POST_MEASUREMENT_RANDOMNESS);
            setTimer(waitTime);
        }
        else if (State == State_WaitingForColorDetected)
        {
            // We timed out waiting for 'ColorDetected'. Abandon this measurement and setup for the next.
            getActiveResult()->TimedOutWaitingForColorDetected = true;

            State = State_WaitingForSettlePostMeasurement;
            OVR_DEBUG_LOG(("** Timed out waiting for 'ColorDetected'."));
            OVR_DEBUG_LOG(("State_WaitingForColorDetected -> State_WaitingForSettlePostMeasurement."));

            UInt32 waitTime = TIME_TO_WAIT_FOR_SETTLE_POST_MEASUREMENT + getRandomComponent(TIME_TO_WAIT_FOR_SETTLE_POST_MEASUREMENT_RANDOMNESS);
            setTimer(waitTime);
        }
    }
    else if (latencyTestMessage == LatencyTest_ProcessInputs)
    {
        if (State == State_WaitingToTakeMeasurement)
        {
            if (!Device)
            {
                reset();
                return;
            }
            
            // Send 'StartTest' feature report with opposite target color.
            if (RenderColor == COLOR1)
            {
                RenderColor = COLOR2;
            }
            else
            {
                RenderColor = COLOR1;
            }

            getActiveResult()->TargetColor = RenderColor;
            
            // Record time so we can determine usb roundtrip time.
            getActiveResult()->StartTestTicksMicroS = Timer::GetTicks();

<<<<<<< HEAD
            LatencyTestStartTest startTest(RenderColor);
            Device->SetStartTest(startTest);
=======
            Device->SetStartTest(RenderColor);
>>>>>>> b71a796b

            State = State_WaitingForTestStarted;
            OVR_DEBUG_LOG(("State_WaitingToTakeMeasurement -> State_WaitingForTestStarted."));

            setTimer(TIMEOUT_WAITING_FOR_TEST_STARTED);
<<<<<<< HEAD
=======

            LatencyTestDisplay ltd(2, 0x40090040);
            Device->SetDisplay(ltd);
>>>>>>> b71a796b
        }
    }
    else if (msg.Type == Message_LatencyTestButton)
    {
        BeginTest();
    }
    else if (msg.Type == Message_LatencyTestStarted)
    {
        if (State == State_WaitingForTestStarted)
        {
            clearTimer();

            // Record time so we can determine usb roundtrip time.
            getActiveResult()->TestStartedTicksMicroS = Timer::GetTicks();
            
            State = State_WaitingForColorDetected;
            OVR_DEBUG_LOG(("State_WaitingForTestStarted -> State_WaitingForColorDetected."));

            setTimer(TIMEOUT_WAITING_FOR_COLOR_DETECTED);
        }
    }
    else if (msg.Type == Message_LatencyTestColorDetected)
    {
        if (State == State_WaitingForColorDetected)
        {
            // Record time to detect color.
            MessageLatencyTestColorDetected* pDetected = (MessageLatencyTestColorDetected*) &msg;
            UInt16 elapsedTime = pDetected->Elapsed;
            OVR_DEBUG_LOG(("Time to 'ColorDetected' = %d", elapsedTime));
            
            getActiveResult()->DeviceMeasuredElapsedMilliS = elapsedTime;

            if (areResultsComplete())
            {
                // We're done.
                processResults();
                reset();
            }
            else
            {
                // Run another measurement.
                State = State_WaitingForSettlePostMeasurement;
                OVR_DEBUG_LOG(("State_WaitingForColorDetected -> State_WaitingForSettlePostMeasurement."));

                UInt32 waitTime = TIME_TO_WAIT_FOR_SETTLE_POST_MEASUREMENT + getRandomComponent(TIME_TO_WAIT_FOR_SETTLE_POST_MEASUREMENT_RANDOMNESS);
                setTimer(waitTime);
<<<<<<< HEAD
=======

                LatencyTestDisplay ltd(2, 0x40400040);
                Device->SetDisplay(ltd);
>>>>>>> b71a796b
            }
        }
    }
    else if (msg.Type == Message_DeviceRemoved)
    {
        reset();
    }
}

LatencyTest::MeasurementResult* LatencyTest::getActiveResult()
{
    OVR_ASSERT(!Results.IsEmpty());    
    return Results.GetLast();
}

void LatencyTest::setTimer(UInt32 timeMilliS)
{
    ActiveTimerMilliS = timeMilliS;
}

void LatencyTest::clearTimer()
{
    ActiveTimerMilliS = 0;
}

void LatencyTest::reset()
{
    clearMeasurementResults();
    State = State_WaitingForButton;

    HaveOldTime = false;
    ActiveTimerMilliS = 0;
}

void LatencyTest::clearMeasurementResults()
{
    while(!Results.IsEmpty())
    {
        MeasurementResult* pElem = Results.GetFirst();
        pElem->RemoveNode();
        delete pElem;
    }
}

LatencyTest::LatencyTestHandler::~LatencyTestHandler()
{
    RemoveHandlerFromDevices();
}

void LatencyTest::LatencyTestHandler::OnMessage(const Message& msg)
{
    pLatencyTestUtil->handleMessage(msg);
}

void LatencyTest::ProcessInputs()
{
    updateForTimeouts();
    handleMessage(Message(), LatencyTest_ProcessInputs);
}

bool LatencyTest::DisplayScreenColor(Color& colorToDisplay)
{
    updateForTimeouts();

    if (State == State_WaitingForButton)
    {
        return false;
    }

    colorToDisplay = RenderColor;
    return true;
}

const char*	LatencyTest::GetResultsString()
{
	if (!ResultsString.IsEmpty() && ReturnedResultString != ResultsString.ToCStr())
	{
		ReturnedResultString = ResultsString;
		return ReturnedResultString.ToCStr();
	}
    
	return NULL;
}

bool LatencyTest::areResultsComplete()
{
    UInt32 initialMeasurements = 0;

    UInt32 measurements1to2 = 0;
    UInt32 measurements2to1 = 0;

    MeasurementResult* pCurr = Results.GetFirst();
    while(true)
    {
        // Process.
        if (!pCurr->TimedOutWaitingForTestStarted &&
            !pCurr->TimedOutWaitingForColorDetected)
        {
            initialMeasurements++;

            if (initialMeasurements > INITIAL_SAMPLES_TO_IGNORE)
            {
                if (pCurr->TargetColor == COLOR2)
                {
                    measurements1to2++;
                }
                else
                {
                    measurements2to1++;
                }
            }
        }

        if (Results.IsLast(pCurr))
        {
            break;
        }
        pCurr = Results.GetNext(pCurr);
    }

    if (measurements1to2 >= DEFAULT_NUMBER_OF_SAMPLES &&
        measurements2to1 >= DEFAULT_NUMBER_OF_SAMPLES)
    {
        return true;
    }

    return false;
}

void LatencyTest::processResults()
{

    UInt32 minTime1To2 = UINT_MAX;
    UInt32 maxTime1To2 = 0;
    float averageTime1To2 = 0.0f;
    UInt32 minTime2To1 = UINT_MAX;
    UInt32 maxTime2To1 = 0;
    float averageTime2To1 = 0.0f;

    float minUSBTripMilliS = BIG_FLOAT;
    float maxUSBTripMilliS = SMALL_FLOAT;
    float averageUSBTripMilliS = 0.0f;
    UInt32 countUSBTripTime = 0;

    UInt32 measurementsCount = 0;
    UInt32 measurements1to2 = 0;
    UInt32 measurements2to1 = 0;

    MeasurementResult* pCurr = Results.GetFirst();
    UInt32 count = 0;
    while(true)
    {
        count++;

        if (!pCurr->TimedOutWaitingForTestStarted &&
            !pCurr->TimedOutWaitingForColorDetected)
        {
            measurementsCount++;

            if (measurementsCount > INITIAL_SAMPLES_TO_IGNORE)
            {
                if (pCurr->TargetColor == COLOR2)
                {
                    measurements1to2++;

                    if (measurements1to2 <= DEFAULT_NUMBER_OF_SAMPLES)
                    {
                        UInt32 elapsed = pCurr->DeviceMeasuredElapsedMilliS;

                        minTime1To2 = Alg::Min(elapsed, minTime1To2);
                        maxTime1To2 = Alg::Max(elapsed, maxTime1To2);

                        averageTime1To2 += (float) elapsed;
                    }
                }
                else
                {
                    measurements2to1++;

                    if (measurements2to1 <= DEFAULT_NUMBER_OF_SAMPLES)
                    {
                        UInt32 elapsed = pCurr->DeviceMeasuredElapsedMilliS;

                        minTime2To1 = Alg::Min(elapsed, minTime2To1);
                        maxTime2To1 = Alg::Max(elapsed, maxTime2To1);

                        averageTime2To1 += (float) elapsed;
                    }
                }

                float usbRountripElapsedMilliS = 0.001f * (float) (pCurr->TestStartedTicksMicroS - pCurr->StartTestTicksMicroS);
                minUSBTripMilliS = Alg::Min(usbRountripElapsedMilliS, minUSBTripMilliS);
                maxUSBTripMilliS = Alg::Max(usbRountripElapsedMilliS, maxUSBTripMilliS);
                averageUSBTripMilliS += usbRountripElapsedMilliS;
                countUSBTripTime++;
            }
        }

        if (measurements1to2 >= DEFAULT_NUMBER_OF_SAMPLES &&
            measurements2to1 >= DEFAULT_NUMBER_OF_SAMPLES)
        {
            break;
        }

        if (Results.IsLast(pCurr))
        {
            break;
        }
        pCurr = Results.GetNext(pCurr);
    }

    averageTime1To2 /= (float) DEFAULT_NUMBER_OF_SAMPLES;      
    averageTime2To1 /= (float) DEFAULT_NUMBER_OF_SAMPLES;

    averageUSBTripMilliS /= countUSBTripTime;
    
    float finalResult = 0.5f * (averageTime1To2 + averageTime2To1);
    finalResult += averageUSBTripMilliS;

    ResultsString.Clear();
    ResultsString.AppendFormat("RESULT=%.1f (add half Tracker period) [b->w %d|%.1f|%d] [w->b %d|%.1f|%d] [usb rndtrp %.1f|%.1f|%.1f] [cnt %d] [tmouts %d]",  
                finalResult, 
                minTime1To2, averageTime1To2, maxTime1To2, 
                minTime2To1, averageTime2To1, maxTime2To1,
                minUSBTripMilliS, averageUSBTripMilliS, maxUSBTripMilliS,
                DEFAULT_NUMBER_OF_SAMPLES*2, count - measurementsCount);
<<<<<<< HEAD
=======
    
    // Display result on latency tester display.
    LatencyTestDisplay ltd(1, (int)finalResult);
    Device->SetDisplay(ltd);
>>>>>>> b71a796b
}

void LatencyTest::updateForTimeouts()
{
    if (!HaveOldTime)
    {
        HaveOldTime = true;
        OldTime = Timer::GetTicksMs();
        return;
    }

    UInt32 newTime = Timer::GetTicksMs();
    UInt32 elapsedMilliS = newTime - OldTime;
    if (newTime < OldTime)
    {
        elapsedMilliS = OldTime - newTime;
        elapsedMilliS = UINT_MAX - elapsedMilliS;
    }
    OldTime = newTime;

    elapsedMilliS = Alg::Min(elapsedMilliS, (UInt32) 100);   // Clamp at 100mS in case we're not being called very often.


    if (ActiveTimerMilliS == 0)
    {
        return;
    }

    if (elapsedMilliS >= ActiveTimerMilliS)
    {
        ActiveTimerMilliS = 0;
        handleMessage(Message(), LatencyTest_Timer);
        return;
    }

    ActiveTimerMilliS -= elapsedMilliS;
}

}} // namespace OVR::Util<|MERGE_RESOLUTION|>--- conflicted
+++ resolved
@@ -85,13 +85,10 @@
             // Set trigger threshold.
             LatencyTestConfiguration configuration(SENSOR_DETECT_THRESHOLD, false);     // No samples streaming.
             Device->SetConfiguration(configuration, true);
-<<<<<<< HEAD
-=======
 
             // Set display to intial (3 dashes).
             LatencyTestDisplay ltd(2, 0x40400040);
             Device->SetDisplay(ltd);
->>>>>>> b71a796b
         }
     }
 
@@ -146,12 +143,7 @@
         if (State == State_WaitingForSettlePreCalibrationColorBlack)
         {
             // Send calibrate message to device and wait a while.
-<<<<<<< HEAD
-            LatencyTestCalibrate calibrate(CALIBRATE_BLACK);
-            Device->SetCalibrate(calibrate);
-=======
             Device->SetCalibrate(CALIBRATE_BLACK);
->>>>>>> b71a796b
 
             State = State_WaitingForSettlePostCalibrationColorBlack;
             OVR_DEBUG_LOG(("State_WaitingForSettlePreCalibrationColorBlack -> State_WaitingForSettlePostCalibrationColorBlack."));
@@ -171,12 +163,7 @@
         else if (State == State_WaitingForSettlePreCalibrationColorWhite)
         {
             // Send calibrate message to device and wait a while.
-<<<<<<< HEAD
-            LatencyTestCalibrate calibrate(CALIBRATE_WHITE);
-            Device->SetCalibrate(calibrate);
-=======
             Device->SetCalibrate(CALIBRATE_WHITE);
->>>>>>> b71a796b
 
             State = State_WaitingForSettlePostCalibrationColorWhite;
             OVR_DEBUG_LOG(("State_WaitingForSettlePreCalibrationColorWhite -> State_WaitingForSettlePostCalibrationColorWhite."));
@@ -255,23 +242,15 @@
             // Record time so we can determine usb roundtrip time.
             getActiveResult()->StartTestTicksMicroS = Timer::GetTicks();
 
-<<<<<<< HEAD
-            LatencyTestStartTest startTest(RenderColor);
-            Device->SetStartTest(startTest);
-=======
             Device->SetStartTest(RenderColor);
->>>>>>> b71a796b
 
             State = State_WaitingForTestStarted;
             OVR_DEBUG_LOG(("State_WaitingToTakeMeasurement -> State_WaitingForTestStarted."));
 
             setTimer(TIMEOUT_WAITING_FOR_TEST_STARTED);
-<<<<<<< HEAD
-=======
 
             LatencyTestDisplay ltd(2, 0x40090040);
             Device->SetDisplay(ltd);
->>>>>>> b71a796b
         }
     }
     else if (msg.Type == Message_LatencyTestButton)
@@ -318,12 +297,9 @@
 
                 UInt32 waitTime = TIME_TO_WAIT_FOR_SETTLE_POST_MEASUREMENT + getRandomComponent(TIME_TO_WAIT_FOR_SETTLE_POST_MEASUREMENT_RANDOMNESS);
                 setTimer(waitTime);
-<<<<<<< HEAD
-=======
 
                 LatencyTestDisplay ltd(2, 0x40400040);
                 Device->SetDisplay(ltd);
->>>>>>> b71a796b
             }
         }
     }
@@ -550,13 +526,10 @@
                 minTime2To1, averageTime2To1, maxTime2To1,
                 minUSBTripMilliS, averageUSBTripMilliS, maxUSBTripMilliS,
                 DEFAULT_NUMBER_OF_SAMPLES*2, count - measurementsCount);
-<<<<<<< HEAD
-=======
     
     // Display result on latency tester display.
     LatencyTestDisplay ltd(1, (int)finalResult);
     Device->SetDisplay(ltd);
->>>>>>> b71a796b
 }
 
 void LatencyTest::updateForTimeouts()
