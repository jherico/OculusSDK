--- conflicted
+++ resolved
@@ -7,24 +7,14 @@
 
 Copyright   :   Copyright 2014 Oculus VR, LLC All Rights reserved.
 
-<<<<<<< HEAD
-Licensed under the Oculus VR Rift SDK License Version 3.2 (the "License"); 
-you may not use the Oculus VR Rift SDK except in compliance with the License, 
-which is provided at the time of installation or download, or which 
-=======
 Licensed under the Oculus VR Rift SDK License Version 3.2 (the "License");
 you may not use the Oculus VR Rift SDK except in compliance with the License,
 which is provided at the time of installation or download, or which
->>>>>>> 445caedf
 otherwise accompanies this software in either electronic or hard copy form.
 
 You may obtain a copy of the License at
 
-<<<<<<< HEAD
-http://www.oculusvr.com/licenses/LICENSE-3.2 
-=======
 http://www.oculusvr.com/licenses/LICENSE-3.2
->>>>>>> 445caedf
 
 Unless required by applicable law or agreed to in writing, the Oculus VR SDK
 distributed under the License is distributed on an "AS IS" BASIS,
@@ -43,7 +33,6 @@
 
 //-----------------------------------------------------------------------------------
 // **** Useful debug functions.
-<<<<<<< HEAD
 
 char const* GetDebugNameEyeCupType ( EyeCupType eyeCupType )
 {
@@ -92,58 +81,7 @@
 struct DistortionAndFov
 {
     DistortionRenderDesc    Distortion;
-    FovPort                 Fov; 
-=======
-
-char const* GetDebugNameEyeCupType ( EyeCupType eyeCupType )
-{
-    switch ( eyeCupType )
-    {
-    case EyeCup_DK1A:           return "DK1 A";
-    case EyeCup_DK1B:           return "DK1 B";
-    case EyeCup_DK1C:           return "DK1 C";
-    case EyeCup_DKHD2A:         return "DKHD2 A";
-    case EyeCup_OrangeA:        return "Orange A";
-    case EyeCup_RedA:           return "Red A";
-    case EyeCup_PinkA:          return "Pink A";
-    case EyeCup_BlueA:          return "Blue A";
-    case EyeCup_Delilah1A:      return "Delilah 1 A";
-    case EyeCup_Delilah2A:      return "Delilah 2 A";
-    case EyeCup_JamesA:         return "James A";
-    case EyeCup_SunMandalaA:    return "Sun Mandala A";
-    case EyeCup_DK2A:           return "DK2 A";
-    case EyeCup_LAST:           return "LAST";
-    default: OVR_ASSERT ( false ); return "Error";
-    }
-}
-
-char const* GetDebugNameHmdType ( HmdTypeEnum hmdType )
-{
-    switch ( hmdType )
-    {
-    case HmdType_None:              return "None";
-    case HmdType_DK1:               return "DK1";
-    case HmdType_DKProto:           return "DK1 prototype";
-    case HmdType_DKHDProto:         return "DK HD prototype 1";
-    case HmdType_DKHDProto566Mi:    return "DK HD prototype 566 Mi";
-    case HmdType_DKHD2Proto:        return "DK HD prototype 585";
-    case HmdType_CrystalCoveProto:  return "Crystal Cove";
-    case HmdType_DK2:               return "DK2";
-    case HmdType_Unknown:           return "Unknown";
-    case HmdType_LAST:              return "LAST";
-    default: OVR_ASSERT ( false ); return "Error";
-    }
-}
-
-
-//-----------------------------------------------------------------------------------
-// **** Internal pipeline functions.
-
-struct DistortionAndFov
-{
-    DistortionRenderDesc    Distortion;
     FovPort                 Fov;
->>>>>>> 445caedf
 };
 
 static DistortionAndFov CalculateDistortionAndFovInternal ( StereoEye eyeType, HmdRenderInfo const &hmd,
@@ -162,7 +100,6 @@
     {
         fov = *pTanHalfFovOverride;
     }
-<<<<<<< HEAD
 
     // Here we could call ClampToPhysicalScreenFov(), but we do want people
     // to be able to play with larger-than-screen views.
@@ -174,19 +111,6 @@
     return result;
 }
 
-=======
-
-    // Here we could call ClampToPhysicalScreenFov(), but we do want people
-    // to be able to play with larger-than-screen views.
-    // The calling app can always do the clamping itself.
-    DistortionAndFov result;
-    result.Distortion = localDistortion;
-    result.Fov        = fov;
-
-    return result;
-}
-
->>>>>>> 445caedf
 
 static Recti CalculateViewportInternal ( StereoEye eyeType,
                                             Sizei const actualRendertargetSurfaceSize,
@@ -275,11 +199,7 @@
     // this is the mapping of actual physical eye FOV (and our eyes do not zoom!)
     // to screen space.
     ScaleAndOffset2D eyeToSourceNDC = CreateNDCScaleAndOffsetFromFov ( fov );
-<<<<<<< HEAD
-    
-=======
-
->>>>>>> 445caedf
+
     // The size of the final FB, which is fixed and determined by the physical size of the device display.
     Recti distortedViewport   = GetFramebufferViewport ( eyeType, hmd );
     Vector3f virtualCameraOffset = CalculateEyeVirtualCameraOffset(hmd, eyeType, bMonoRenderingMode);
@@ -369,7 +289,6 @@
     if ( pOverrideFovport != NULL )
     {
         distortionAndFov.Fov = *pOverrideFovport;
-<<<<<<< HEAD
     }
 
     Recti viewport;
@@ -377,15 +296,6 @@
     {
         viewport = CalculateViewportInternal ( eyeType, actualRendertargetSurfaceSize, *pOverrideRenderedPixelSize, bRendertargetSharedByBothEyes, false );
     }
-=======
-    }
-
-    Recti viewport;
-    if ( pOverrideRenderedPixelSize != NULL )
-    {
-        viewport = CalculateViewportInternal ( eyeType, actualRendertargetSurfaceSize, *pOverrideRenderedPixelSize, bRendertargetSharedByBothEyes, false );
-    }
->>>>>>> 445caedf
     else
     {
         viewport = CalculateViewportDensityInternal ( eyeType,
@@ -463,11 +373,8 @@
     Hmd.ResolutionInPixels                              = Sizei(1280, 800);
     Hmd.ScreenSizeInMeters                              = Sizef(0.1498f, 0.0936f);
     Hmd.ScreenGapSizeInMeters                           = 0.0f;
-<<<<<<< HEAD
-=======
     Hmd.PelOffsetR                                      = Vector2f ( 0.0f, 0.0f );
     Hmd.PelOffsetB                                      = Vector2f ( 0.0f, 0.0f );
->>>>>>> 445caedf
     Hmd.CenterFromTopInMeters                           = 0.0468f;
     Hmd.LensSeparationInMeters                          = 0.0635f;
     Hmd.LensDiameterInMeters                            = 0.035f;
@@ -550,7 +457,6 @@
     if ( pLensOverrideLeft == NULL )
     {
         OverrideLens = false;
-<<<<<<< HEAD
     }
     else
     {
@@ -888,7 +794,7 @@
 
 DistortionMeshVertexData DistortionMeshMakeVertex ( Vector2f screenNDC,
                                                     bool rightEye,
-                                                    const HmdRenderInfo &hmdRenderInfo, 
+                                                    const HmdRenderInfo &hmdRenderInfo,
                                                     const DistortionRenderDesc &distortion, const ScaleAndOffset2D &eyeToSourceNDC )
 {
     DistortionMeshVertexData result;
@@ -897,51 +803,19 @@
     if (rightEye)
     {
         xOffset = 1.0f;
-=======
-    }
-    else
-    {
-        OverrideLens = true;
-        LensOverrideLeft = *pLensOverrideLeft;
-        LensOverrideRight = *pLensOverrideLeft;
-        if ( pLensOverrideRight != NULL )
-        {
-            LensOverrideRight = *pLensOverrideRight;
-        }
-    }
-    DirtyFlag = true;
-}
-
-void StereoConfig::SetRendertargetSize (Size<int> const rendertargetSize,
-                                        bool rendertargetIsSharedByBothEyes )
-{
-    RendertargetSize = rendertargetSize;
-    IsRendertargetSharedByBothEyes = rendertargetIsSharedByBothEyes;
-    DirtyFlag = true;
-}
-
-void StereoConfig::SetFov ( FovPort const *pfovLeft  /*= NULL*/,
-                            FovPort const *pfovRight /*= NULL*/ )
-{
-    DirtyFlag = true;
-    if ( pfovLeft == NULL )
-    {
-        OverrideTanHalfFov = false;
->>>>>>> 445caedf
     }
 
     Vector2f tanEyeAnglesR, tanEyeAnglesG, tanEyeAnglesB;
     TransformScreenNDCToTanFovSpaceChroma ( &tanEyeAnglesR, &tanEyeAnglesG, &tanEyeAnglesB,
                                             distortion, screenNDC );
-			
+
 	result.TanEyeAnglesR = tanEyeAnglesR;
 	result.TanEyeAnglesG = tanEyeAnglesG;
 	result.TanEyeAnglesB = tanEyeAnglesB;
-			
+
     HmdShutterTypeEnum shutterType = hmdRenderInfo.Shutter.Type;
     switch ( shutterType )
     {
-<<<<<<< HEAD
     case HmdShutter_Global:
         result.TimewarpLerp = 0.0f;
         break;
@@ -969,9 +843,18 @@
     }
 
     // When does the fade-to-black edge start? Chosen heuristically.
-    const float fadeOutBorderFractionTexture = 0.3f;
-    const float fadeOutBorderFractionTextureInnerEdge = 0.1f;
-    const float fadeOutBorderFractionScreen = 0.1f;
+    float fadeOutBorderFractionTexture = 0.1f;
+    float fadeOutBorderFractionTextureInnerEdge = 0.1f;
+    float fadeOutBorderFractionScreen = 0.1f;
+    float fadeOutFloor = 0.6f;        // the floor controls how much black is in the fade region
+
+    if (hmdRenderInfo.HmdType == HmdType_DK1)
+    {
+        fadeOutBorderFractionTexture = 0.3f;
+        fadeOutBorderFractionTextureInnerEdge = 0.075f;
+        fadeOutBorderFractionScreen = 0.075f;
+        fadeOutFloor = 0.25f;
+    }
 
     // Fade out at texture edges.
     // The furthest out will be the blue channel, because of chromatic aberration (true of any standard lens)
@@ -990,7 +873,7 @@
     // Also fade out at screen edges. Since this is in pixel space, no need to do inner specially.
     float edgeFadeInScreen = ( 1.0f / fadeOutBorderFractionScreen ) *
                              ( 1.0f - Alg::Max ( Alg::Abs ( screenNDC.x ), Alg::Abs ( screenNDC.y ) ) );
-    edgeFadeIn = Alg::Min ( edgeFadeInScreen, edgeFadeIn );
+    edgeFadeIn = Alg::Min ( edgeFadeInScreen, edgeFadeIn ) + fadeOutFloor;
 
 	// Note - this is NOT clamped negatively.
 	// For rendering methods that interpolate over a coarse grid, we need the values to go negative for correct intersection with zero.
@@ -1019,7 +902,7 @@
     // Generate mesh into allocated data and return result.
     DistortionMeshCreate(ppVertices, ppTriangleListIndices, &vertexCount, &triangleCount,
                          rightEye, hmdRenderInfo, stereoParams.Distortion, stereoParams.EyeToSourceNDC);
-    
+
     *pNumVertices  = vertexCount;
     *pNumTriangles = triangleCount;
 }
@@ -1029,7 +912,7 @@
 void DistortionMeshCreate( DistortionMeshVertexData **ppVertices, uint16_t **ppTriangleListIndices,
                            int *pNumVertices, int *pNumTriangles,
                            bool rightEye,
-                           const HmdRenderInfo &hmdRenderInfo, 
+                           const HmdRenderInfo &hmdRenderInfo,
                            const DistortionRenderDesc &distortion, const ScaleAndOffset2D &eyeToSourceNDC )
 {
     *pNumVertices  = DMA_NumVertsPerEye;
@@ -1056,8 +939,8 @@
         return;
     }
 
-      
-    
+
+
     // Populate vertex buffer info
 
     // First pass - build up raw vertex data.
@@ -1089,7 +972,7 @@
     }
 
 
-    // Populate index buffer info  
+    // Populate index buffer info
     uint16_t *pcurIndex = *ppTriangleListIndices;
 
     for ( int triNum = 0; triNum < DMA_GridSize * DMA_GridSize; triNum++ )
@@ -1222,7 +1105,7 @@
 
     // Populate vertex buffer info
     // float xOffset = (rightEye ? 1.0f : 0.0f);  Currently disabled because its usage is disabled below.
-    
+
     // First pass - build up raw vertex data.
     HeightmapMeshVertexData* pcurVert = *ppVertices;
 
@@ -1235,7 +1118,7 @@
             sourceCoordNDC.x = 2.0f * ( (float)x / (float)HMA_GridSize ) - 1.0f;
             sourceCoordNDC.y = 2.0f * ( (float)y / (float)HMA_GridSize ) - 1.0f;
             Vector2f tanEyeAngle = TransformRendertargetNDCToTanFovSpace ( eyeToSourceNDC, sourceCoordNDC );
-            
+
             pcurVert->TanEyeAngles = tanEyeAngle;
 
             HmdShutterTypeEnum shutterType = hmdRenderInfo.Shutter.Type;
@@ -1280,684 +1163,7 @@
     }
 
 
-    // Populate index buffer info  
-=======
-        OverrideTanHalfFov = true;
-        FovOverrideLeft  = *pfovLeft;
-        FovOverrideRight = *pfovLeft;
-        if ( pfovRight != NULL )
-        {
-            FovOverrideRight = *pfovRight;
-        }
-    }
-}
-
-
-void StereoConfig::SetZeroVirtualIpdOverride ( bool enableOverride )
-{
-    DirtyFlag = true;
-    OverrideZeroIpd = enableOverride;
-}
-
-
-void StereoConfig::SetZClipPlanesAndHandedness ( float zNear /*= 0.01f*/, float zFar /*= 10000.0f*/, bool rightHandedProjection /*= true*/ )
-{
-    DirtyFlag = true;
-    ZNear = zNear;
-    ZFar = zFar;
-    RightHandedProjection = rightHandedProjection;
-}
-
-void StereoConfig::SetExtraEyeRotation ( float extraEyeRotationInRadians )
-{
-    DirtyFlag = true;
-    ExtraEyeRotationInRadians = extraEyeRotationInRadians;
-}
-
-Sizei StereoConfig::CalculateRecommendedTextureSize ( bool rendertargetSharedByBothEyes,
-                                                      float pixelDensityInCenter /*= 1.0f*/ )
-{
-    return Render::CalculateRecommendedTextureSize ( Hmd, rendertargetSharedByBothEyes, pixelDensityInCenter );
-}
-
-
-
-void StereoConfig::UpdateComputedState()
-{
-    int numEyes = 2;
-    StereoEye eyeTypes[2];
-
-    switch ( Mode )
-    {
-    case Stereo_None:
-        numEyes         = 1;
-        eyeTypes[0]     = StereoEye_Center;
-        break;
-
-    case Stereo_LeftRight_Multipass:
-        numEyes         = 2;
-        eyeTypes[0]     = StereoEye_Left;
-        eyeTypes[1]     = StereoEye_Right;
-        break;
-
-    default:
-        numEyes = 0;
-        OVR_ASSERT( false );
-        break;
-    }
-
-    // If either of these fire, you've probably forgotten to call SetRendertargetSize()
-    OVR_ASSERT ( RendertargetSize.w > 0 );
-    OVR_ASSERT ( RendertargetSize.h > 0 );
-
-    for ( int eyeNum = 0; eyeNum < numEyes; eyeNum++ )
-    {
-        StereoEye eyeType = eyeTypes[eyeNum];
-        LensConfig *pLensOverride = NULL;
-        if ( OverrideLens )
-        {
-            if ( eyeType == StereoEye_Right )
-            {
-                pLensOverride = &LensOverrideRight;
-            }
-            else
-            {
-                pLensOverride = &LensOverrideLeft;
-            }
-        }
-
-        FovPort *pTanHalfFovOverride = NULL;
-        if ( OverrideTanHalfFov )
-        {
-            if ( eyeType == StereoEye_Right )
-            {
-                pTanHalfFovOverride = &FovOverrideRight;
-            }
-            else
-            {
-                pTanHalfFovOverride = &FovOverrideLeft;
-            }
-        }
-
-        DistortionAndFov distortionAndFov =
-            CalculateDistortionAndFovInternal ( eyeType, Hmd,
-                                                pLensOverride, pTanHalfFovOverride,
-                                                ExtraEyeRotationInRadians );
-
-        EyeRenderParams[eyeNum].StereoEye.Distortion = distortionAndFov.Distortion;
-        EyeRenderParams[eyeNum].StereoEye.Fov        = distortionAndFov.Fov;
-    }
-
-    if ( OverrideZeroIpd )
-    {
-        // Take the union of the calculated eye FOVs.
-        FovPort fov;
-        fov.UpTan    = Alg::Max ( EyeRenderParams[0].StereoEye.Fov.UpTan   , EyeRenderParams[1].StereoEye.Fov.UpTan    );
-        fov.DownTan  = Alg::Max ( EyeRenderParams[0].StereoEye.Fov.DownTan , EyeRenderParams[1].StereoEye.Fov.DownTan  );
-        fov.LeftTan  = Alg::Max ( EyeRenderParams[0].StereoEye.Fov.LeftTan , EyeRenderParams[1].StereoEye.Fov.LeftTan  );
-        fov.RightTan = Alg::Max ( EyeRenderParams[0].StereoEye.Fov.RightTan, EyeRenderParams[1].StereoEye.Fov.RightTan );
-        EyeRenderParams[0].StereoEye.Fov = fov;
-        EyeRenderParams[1].StereoEye.Fov = fov;
-    }
-
-    for ( int eyeNum = 0; eyeNum < numEyes; eyeNum++ )
-    {
-        StereoEye eyeType = eyeTypes[eyeNum];
-
-        DistortionRenderDesc localDistortion = EyeRenderParams[eyeNum].StereoEye.Distortion;
-        FovPort              fov             = EyeRenderParams[eyeNum].StereoEye.Fov;
-
-        // Use a placeholder - will be overridden later.
-        Recti tempViewport = Recti ( 0, 0, 1, 1 );
-
-        EyeRenderParams[eyeNum].StereoEye = CalculateStereoEyeParamsInternal (
-                                        eyeType, Hmd, localDistortion, fov,
-                                        RendertargetSize, tempViewport,
-                                        RightHandedProjection, ZNear, ZFar,
-                                        OverrideZeroIpd );
-
-        // We want to create a virtual 2D surface we can draw debug text messages to.
-        // We'd like it to be a fixed distance (OrthoDistance) away,
-        // and to cover a specific FOV (Area2DFov). We need to find the projection matrix for this,
-        // and also to know how large it is in pixels to achieve a 1:1 mapping at the center of the screen.
-        float orthoDistance = 0.8f;
-        float orthoHalfFov = tanf ( Area2DFov * 0.5f );
-        Vector2f unityOrthoPixelSize = localDistortion.PixelsPerTanAngleAtCenter * ( orthoHalfFov * 2.0f );
-        float localInterpupillaryDistance = Hmd.EyeLeft.NoseToPupilInMeters + Hmd.EyeRight.NoseToPupilInMeters;
-        if ( OverrideZeroIpd )
-        {
-            localInterpupillaryDistance = 0.0f;
-        }
-        Matrix4f ortho = CreateOrthoSubProjection ( true, eyeType,
-                                                    orthoHalfFov, orthoHalfFov,
-                                                    unityOrthoPixelSize.x, unityOrthoPixelSize.y,
-                                                    orthoDistance, localInterpupillaryDistance,
-                                                    EyeRenderParams[eyeNum].StereoEye.RenderedProjection );
-        EyeRenderParams[eyeNum].OrthoProjection = ortho;
-    }
-
-    // ...and now set up the viewport, scale & offset the way the app wanted.
-    setupViewportScaleAndOffsets();
-
-    if ( OverrideZeroIpd )
-    {
-        // Monocular rendering has some fragile parts... don't break any by accident.
-        OVR_ASSERT ( EyeRenderParams[0].StereoEye.Fov.UpTan                   == EyeRenderParams[1].StereoEye.Fov.UpTan    );
-        OVR_ASSERT ( EyeRenderParams[0].StereoEye.Fov.DownTan                 == EyeRenderParams[1].StereoEye.Fov.DownTan  );
-        OVR_ASSERT ( EyeRenderParams[0].StereoEye.Fov.LeftTan                 == EyeRenderParams[1].StereoEye.Fov.LeftTan  );
-        OVR_ASSERT ( EyeRenderParams[0].StereoEye.Fov.RightTan                == EyeRenderParams[1].StereoEye.Fov.RightTan );
-        OVR_ASSERT ( EyeRenderParams[0].StereoEye.RenderedProjection.M[0][0]  == EyeRenderParams[1].StereoEye.RenderedProjection.M[0][0] );
-        OVR_ASSERT ( EyeRenderParams[0].StereoEye.RenderedProjection.M[1][1]  == EyeRenderParams[1].StereoEye.RenderedProjection.M[1][1] );
-        OVR_ASSERT ( EyeRenderParams[0].StereoEye.RenderedProjection.M[0][2]  == EyeRenderParams[1].StereoEye.RenderedProjection.M[0][2] );
-        OVR_ASSERT ( EyeRenderParams[0].StereoEye.RenderedProjection.M[1][2]  == EyeRenderParams[1].StereoEye.RenderedProjection.M[1][2] );
-        OVR_ASSERT ( EyeRenderParams[0].StereoEye.RenderedViewport            == EyeRenderParams[1].StereoEye.RenderedViewport      );
-        OVR_ASSERT ( EyeRenderParams[0].StereoEye.EyeToSourceUV.Offset        == EyeRenderParams[1].StereoEye.EyeToSourceUV.Offset  );
-        OVR_ASSERT ( EyeRenderParams[0].StereoEye.EyeToSourceUV.Scale         == EyeRenderParams[1].StereoEye.EyeToSourceUV.Scale   );
-        OVR_ASSERT ( EyeRenderParams[0].StereoEye.EyeToSourceNDC.Offset       == EyeRenderParams[1].StereoEye.EyeToSourceNDC.Offset );
-        OVR_ASSERT ( EyeRenderParams[0].StereoEye.EyeToSourceNDC.Scale        == EyeRenderParams[1].StereoEye.EyeToSourceNDC.Scale  );
-        OVR_ASSERT ( EyeRenderParams[0].OrthoProjection.M[0][0]               == EyeRenderParams[1].OrthoProjection.M[0][0] );
-        OVR_ASSERT ( EyeRenderParams[0].OrthoProjection.M[1][1]               == EyeRenderParams[1].OrthoProjection.M[1][1] );
-        OVR_ASSERT ( EyeRenderParams[0].OrthoProjection.M[0][2]               == EyeRenderParams[1].OrthoProjection.M[0][2] );
-        OVR_ASSERT ( EyeRenderParams[0].OrthoProjection.M[1][2]               == EyeRenderParams[1].OrthoProjection.M[1][2] );
-    }
-
-    DirtyFlag = false;
-}
-
-
-
-ViewportScaleAndOffsetBothEyes StereoConfig::setupViewportScaleAndOffsets()
-{
-    for ( int eyeNum = 0; eyeNum < 2; eyeNum++ )
-    {
-        StereoEye eyeType = ( eyeNum == 0 ) ? StereoEye_Left : StereoEye_Right;
-
-        DistortionRenderDesc localDistortion = EyeRenderParams[eyeNum].StereoEye.Distortion;
-        FovPort              fov             = EyeRenderParams[eyeNum].StereoEye.Fov;
-
-        Recti renderedViewport;
-        switch ( SetViewportMode )
-        {
-        case SVPM_Density:
-            renderedViewport = CalculateViewportDensityInternal (
-                                    eyeType, localDistortion, fov,
-                                    RendertargetSize, IsRendertargetSharedByBothEyes,
-                                    SetViewportPixelsPerDisplayPixel, OverrideZeroIpd );
-            break;
-        case SVPM_Size:
-            if ( ( eyeType == StereoEye_Right ) && !OverrideZeroIpd )
-            {
-                renderedViewport = CalculateViewportInternal (
-                                        eyeType, RendertargetSize,
-                                        SetViewportSize[1],
-                                        IsRendertargetSharedByBothEyes, OverrideZeroIpd );
-            }
-            else
-            {
-                renderedViewport = CalculateViewportInternal (
-                                        eyeType, RendertargetSize,
-                                        SetViewportSize[0],
-                                        IsRendertargetSharedByBothEyes, OverrideZeroIpd );
-            }
-            break;
-        case SVPM_Viewport:
-            if ( ( eyeType == StereoEye_Right ) && !OverrideZeroIpd )
-            {
-                renderedViewport = SetViewport[1];
-            }
-            else
-            {
-                renderedViewport = SetViewport[0];
-            }
-            break;
-        default: OVR_ASSERT ( false ); break;
-        }
-
-        ViewportScaleAndOffset vpsao = CalculateViewportScaleAndOffsetInternal (
-                                                EyeRenderParams[eyeNum].StereoEye.EyeToSourceNDC,
-                                                renderedViewport,
-                                                RendertargetSize );
-        EyeRenderParams[eyeNum].StereoEye.RenderedViewport = vpsao.RenderedViewport;
-        EyeRenderParams[eyeNum].StereoEye.EyeToSourceUV    = vpsao.EyeToSourceUV;
-    }
-
-    ViewportScaleAndOffsetBothEyes result;
-    result.Left.EyeToSourceUV     = EyeRenderParams[0].StereoEye.EyeToSourceUV;
-    result.Left.RenderedViewport  = EyeRenderParams[0].StereoEye.RenderedViewport;
-    result.Right.EyeToSourceUV    = EyeRenderParams[1].StereoEye.EyeToSourceUV;
-    result.Right.RenderedViewport = EyeRenderParams[1].StereoEye.RenderedViewport;
-    return result;
-}
-
-// Specify a pixel density - how many rendered pixels per pixel in the physical display.
-ViewportScaleAndOffsetBothEyes StereoConfig::SetRenderDensity ( float pixelsPerDisplayPixel )
-{
-    SetViewportMode  = SVPM_Density;
-    SetViewportPixelsPerDisplayPixel = pixelsPerDisplayPixel;
-    return setupViewportScaleAndOffsets();
-}
-
-// Supply the size directly. Will be clamped to the physical rendertarget size.
-ViewportScaleAndOffsetBothEyes StereoConfig::SetRenderSize ( Sizei const &renderSizeLeft, Sizei const &renderSizeRight )
-{
-    SetViewportMode  = SVPM_Size;
-    SetViewportSize[0] = renderSizeLeft;
-    SetViewportSize[1] = renderSizeRight;
-    return setupViewportScaleAndOffsets();
-}
-
-// Supply the viewport directly. This is not clamped to the physical rendertarget - careful now!
-ViewportScaleAndOffsetBothEyes StereoConfig::SetRenderViewport ( Recti const &renderViewportLeft, Recti const &renderViewportRight )
-{
-    SetViewportMode  = SVPM_Viewport;
-    SetViewport[0] = renderViewportLeft;
-    SetViewport[1] = renderViewportRight;
-    return setupViewportScaleAndOffsets();
-}
-
-Matrix4f StereoConfig::GetProjectionWithZoom ( StereoEye eye, float fovZoom ) const
-{
-    int eyeNum = ( eye == StereoEye_Right ) ? 1 : 0;
-    float fovScale = 1.0f / fovZoom;
-    FovPort fovPort = EyeRenderParams[eyeNum].StereoEye.Fov;
-    fovPort.LeftTan  *= fovScale;
-    fovPort.RightTan *= fovScale;
-    fovPort.UpTan    *= fovScale;
-    fovPort.DownTan  *= fovScale;
-    return CreateProjection ( RightHandedProjection, fovPort, ZNear, ZFar );
-}
-
-
-
-
-//-----------------------------------------------------------------------------------
-// *****  Distortion Mesh Rendering
-
-
-// Pow2 for the Morton order to work!
-// 4 is too low - it is easy to see the "wobbles" in the HMD.
-// 5 is realllly close but you can see pixel differences with even/odd frame checking.
-// 6 is indistinguishable on a monitor on even/odd frames.
-static const int DMA_GridSizeLog2   = 6;
-static const int DMA_GridSize       = 1<<DMA_GridSizeLog2;
-static const int DMA_NumVertsPerEye = (DMA_GridSize+1)*(DMA_GridSize+1);
-static const int DMA_NumTrisPerEye  = (DMA_GridSize)*(DMA_GridSize)*2;
-
-
-
-DistortionMeshVertexData DistortionMeshMakeVertex ( Vector2f screenNDC,
-                                                    bool rightEye,
-                                                    const HmdRenderInfo &hmdRenderInfo,
-                                                    const DistortionRenderDesc &distortion, const ScaleAndOffset2D &eyeToSourceNDC )
-{
-    DistortionMeshVertexData result;
-
-    float xOffset = 0.0f;
-    if (rightEye)
-    {
-        xOffset = 1.0f;
-    }
-
-    Vector2f tanEyeAnglesR, tanEyeAnglesG, tanEyeAnglesB;
-    TransformScreenNDCToTanFovSpaceChroma ( &tanEyeAnglesR, &tanEyeAnglesG, &tanEyeAnglesB,
-                                            distortion, screenNDC );
-
-	result.TanEyeAnglesR = tanEyeAnglesR;
-	result.TanEyeAnglesG = tanEyeAnglesG;
-	result.TanEyeAnglesB = tanEyeAnglesB;
-
-    HmdShutterTypeEnum shutterType = hmdRenderInfo.Shutter.Type;
-    switch ( shutterType )
-    {
-    case HmdShutter_Global:
-        result.TimewarpLerp = 0.0f;
-        break;
-    case HmdShutter_RollingLeftToRight:
-        // Retrace is left to right - left eye goes 0.0 -> 0.5, then right goes 0.5 -> 1.0
-        result.TimewarpLerp = screenNDC.x * 0.25f + 0.25f;
-        if (rightEye)
-        {
-            result.TimewarpLerp += 0.5f;
-        }
-        break;
-    case HmdShutter_RollingRightToLeft:
-        // Retrace is right to left - right eye goes 0.0 -> 0.5, then left goes 0.5 -> 1.0
-        result.TimewarpLerp = 0.75f - screenNDC.x * 0.25f;
-        if (rightEye)
-        {
-            result.TimewarpLerp -= 0.5f;
-        }
-        break;
-    case HmdShutter_RollingTopToBottom:
-        // Retrace is top to bottom on both eyes at the same time.
-        result.TimewarpLerp = screenNDC.y * 0.5f + 0.5f;
-        break;
-    default: OVR_ASSERT ( false ); break;
-    }
-
-    // When does the fade-to-black edge start? Chosen heuristically.
-    float fadeOutBorderFractionTexture = 0.1f;
-    float fadeOutBorderFractionTextureInnerEdge = 0.1f;
-    float fadeOutBorderFractionScreen = 0.1f;
-    float fadeOutFloor = 0.6f;        // the floor controls how much black is in the fade region
-
-    if (hmdRenderInfo.HmdType == HmdType_DK1)
-    {
-        fadeOutBorderFractionTexture = 0.3f;
-        fadeOutBorderFractionTextureInnerEdge = 0.075f;
-        fadeOutBorderFractionScreen = 0.075f;
-        fadeOutFloor = 0.25f;
-    }
-
-    // Fade out at texture edges.
-    // The furthest out will be the blue channel, because of chromatic aberration (true of any standard lens)
-    Vector2f sourceTexCoordBlueNDC = TransformTanFovSpaceToRendertargetNDC ( eyeToSourceNDC, tanEyeAnglesB );
-	if (rightEye)
-	{
-		// The inner edge of the eye texture is usually much more magnified, because it's right against the middle of the screen, not the FOV edge.
-		// So we want a different scaling factor for that. This code flips the texture NDC so that +1.0 is the inner edge
-		sourceTexCoordBlueNDC.x = -sourceTexCoordBlueNDC.x;
-	}
-    float edgeFadeIn               = ( 1.0f / fadeOutBorderFractionTextureInnerEdge ) * ( 1.0f - sourceTexCoordBlueNDC.x )  ;   // Inner
-    edgeFadeIn       = Alg::Min ( edgeFadeIn, ( 1.0f / fadeOutBorderFractionTexture ) * ( 1.0f + sourceTexCoordBlueNDC.x ) );   // Outer
-    edgeFadeIn       = Alg::Min ( edgeFadeIn, ( 1.0f / fadeOutBorderFractionTexture ) * ( 1.0f - sourceTexCoordBlueNDC.y ) );   // Upper
-    edgeFadeIn       = Alg::Min ( edgeFadeIn, ( 1.0f / fadeOutBorderFractionTexture ) * ( 1.0f + sourceTexCoordBlueNDC.y ) );   // Lower
-
-    // Also fade out at screen edges. Since this is in pixel space, no need to do inner specially.
-    float edgeFadeInScreen = ( 1.0f / fadeOutBorderFractionScreen ) *
-                             ( 1.0f - Alg::Max ( Alg::Abs ( screenNDC.x ), Alg::Abs ( screenNDC.y ) ) );
-    edgeFadeIn = Alg::Min ( edgeFadeInScreen, edgeFadeIn ) + fadeOutFloor;
-
-	// Note - this is NOT clamped negatively.
-	// For rendering methods that interpolate over a coarse grid, we need the values to go negative for correct intersection with zero.
-    result.Shade = Alg::Min ( edgeFadeIn, 1.0f );
-    result.ScreenPosNDC.x = 0.5f * screenNDC.x - 0.5f + xOffset;
-    result.ScreenPosNDC.y = -screenNDC.y;
-
-    return result;
-}
-
-
-void DistortionMeshDestroy ( DistortionMeshVertexData *pVertices, uint16_t *pTriangleMeshIndices )
-{
-    OVR_FREE ( pVertices );
-    OVR_FREE ( pTriangleMeshIndices );
-}
-
-void DistortionMeshCreate ( DistortionMeshVertexData **ppVertices, uint16_t **ppTriangleListIndices,
-                            int *pNumVertices, int *pNumTriangles,
-                            const StereoEyeParams &stereoParams, const HmdRenderInfo &hmdRenderInfo )
-{
-    bool    rightEye      = ( stereoParams.Eye == StereoEye_Right );
-    int     vertexCount   = 0;
-    int     triangleCount = 0;
-
-    // Generate mesh into allocated data and return result.
-    DistortionMeshCreate(ppVertices, ppTriangleListIndices, &vertexCount, &triangleCount,
-                         rightEye, hmdRenderInfo, stereoParams.Distortion, stereoParams.EyeToSourceNDC);
-
-    *pNumVertices  = vertexCount;
-    *pNumTriangles = triangleCount;
-}
-
-
-// Generate distortion mesh for a eye.
-void DistortionMeshCreate( DistortionMeshVertexData **ppVertices, uint16_t **ppTriangleListIndices,
-                           int *pNumVertices, int *pNumTriangles,
-                           bool rightEye,
-                           const HmdRenderInfo &hmdRenderInfo,
-                           const DistortionRenderDesc &distortion, const ScaleAndOffset2D &eyeToSourceNDC )
-{
-    *pNumVertices  = DMA_NumVertsPerEye;
-    *pNumTriangles = DMA_NumTrisPerEye;
-
-    *ppVertices = (DistortionMeshVertexData*)
-                      OVR_ALLOC( sizeof(DistortionMeshVertexData) * (*pNumVertices) );
-    *ppTriangleListIndices  = (uint16_t*) OVR_ALLOC( sizeof(uint16_t) * (*pNumTriangles) * 3 );
-
-    if (!*ppVertices || !*ppTriangleListIndices)
-    {
-        if (*ppVertices)
-        {
-            OVR_FREE(*ppVertices);
-        }
-        if (*ppTriangleListIndices)
-        {
-            OVR_FREE(*ppTriangleListIndices);
-        }
-        *ppVertices             = NULL;
-        *ppTriangleListIndices  = NULL;
-        *pNumTriangles          = 0;
-        *pNumVertices           = 0;
-        return;
-    }
-
-
-
-    // Populate vertex buffer info
-
-    // First pass - build up raw vertex data.
-    DistortionMeshVertexData* pcurVert = *ppVertices;
-
-    for ( int y = 0; y <= DMA_GridSize; y++ )
-    {
-        for ( int x = 0; x <= DMA_GridSize; x++ )
-        {
-
-            Vector2f sourceCoordNDC;
-            // NDC texture coords [-1,+1]
-            sourceCoordNDC.x = 2.0f * ( (float)x / (float)DMA_GridSize ) - 1.0f;
-            sourceCoordNDC.y = 2.0f * ( (float)y / (float)DMA_GridSize ) - 1.0f;
-            Vector2f tanEyeAngle = TransformRendertargetNDCToTanFovSpace ( eyeToSourceNDC, sourceCoordNDC );
-
-            // Find a corresponding screen position.
-            // Note - this function does not have to be precise - we're just trying to match the mesh tessellation
-            // with the shape of the distortion to minimise the number of trianlges needed.
-            Vector2f screenNDC = TransformTanFovSpaceToScreenNDC ( distortion, tanEyeAngle, false );
-            // ...but don't let verts overlap to the other eye.
-            screenNDC.x = Alg::Max ( -1.0f, Alg::Min ( screenNDC.x, 1.0f ) );
-            screenNDC.y = Alg::Max ( -1.0f, Alg::Min ( screenNDC.y, 1.0f ) );
-
-            // From those screen positions, generate the vertex.
-            *pcurVert = DistortionMeshMakeVertex ( screenNDC, rightEye, hmdRenderInfo, distortion, eyeToSourceNDC );
-            pcurVert++;
-        }
-    }
-
-
     // Populate index buffer info
-    uint16_t *pcurIndex = *ppTriangleListIndices;
-
-    for ( int triNum = 0; triNum < DMA_GridSize * DMA_GridSize; triNum++ )
-    {
-        // Use a Morton order to help locality of FB, texture and vertex cache.
-        // (0.325ms raster order -> 0.257ms Morton order)
-        OVR_ASSERT ( DMA_GridSize <= 256 );
-        int x = ( ( triNum & 0x0001 ) >> 0 ) |
-                ( ( triNum & 0x0004 ) >> 1 ) |
-                ( ( triNum & 0x0010 ) >> 2 ) |
-                ( ( triNum & 0x0040 ) >> 3 ) |
-                ( ( triNum & 0x0100 ) >> 4 ) |
-                ( ( triNum & 0x0400 ) >> 5 ) |
-                ( ( triNum & 0x1000 ) >> 6 ) |
-                ( ( triNum & 0x4000 ) >> 7 );
-        int y = ( ( triNum & 0x0002 ) >> 1 ) |
-                ( ( triNum & 0x0008 ) >> 2 ) |
-                ( ( triNum & 0x0020 ) >> 3 ) |
-                ( ( triNum & 0x0080 ) >> 4 ) |
-                ( ( triNum & 0x0200 ) >> 5 ) |
-                ( ( triNum & 0x0800 ) >> 6 ) |
-                ( ( triNum & 0x2000 ) >> 7 ) |
-                ( ( triNum & 0x8000 ) >> 8 );
-        int FirstVertex = x * (DMA_GridSize+1) + y;
-        // Another twist - we want the top-left and bottom-right quadrants to
-        // have the triangles split one way, the other two split the other.
-        // +---+---+---+---+
-        // |  /|  /|\  |\  |
-        // | / | / | \ | \ |
-        // |/  |/  |  \|  \|
-        // +---+---+---+---+
-        // |  /|  /|\  |\  |
-        // | / | / | \ | \ |
-        // |/  |/  |  \|  \|
-        // +---+---+---+---+
-        // |\  |\  |  /|  /|
-        // | \ | \ | / | / |
-        // |  \|  \|/  |/  |
-        // +---+---+---+---+
-        // |\  |\  |  /|  /|
-        // | \ | \ | / | / |
-        // |  \|  \|/  |/  |
-        // +---+---+---+---+
-        // This way triangle edges don't span long distances over the distortion function,
-        // so linear interpolation works better & we can use fewer tris.
-        if ( ( x < DMA_GridSize/2 ) != ( y < DMA_GridSize/2 ) )       // != is logical XOR
-        {
-            *pcurIndex++ = (uint16_t)FirstVertex;
-            *pcurIndex++ = (uint16_t)FirstVertex+1;
-            *pcurIndex++ = (uint16_t)FirstVertex+(DMA_GridSize+1)+1;
-
-            *pcurIndex++ = (uint16_t)FirstVertex+(DMA_GridSize+1)+1;
-            *pcurIndex++ = (uint16_t)FirstVertex+(DMA_GridSize+1);
-            *pcurIndex++ = (uint16_t)FirstVertex;
-        }
-        else
-        {
-            *pcurIndex++ = (uint16_t)FirstVertex;
-            *pcurIndex++ = (uint16_t)FirstVertex+1;
-            *pcurIndex++ = (uint16_t)FirstVertex+(DMA_GridSize+1);
-
-            *pcurIndex++ = (uint16_t)FirstVertex+1;
-            *pcurIndex++ = (uint16_t)FirstVertex+(DMA_GridSize+1)+1;
-            *pcurIndex++ = (uint16_t)FirstVertex+(DMA_GridSize+1);
-        }
-    }
-}
-
-//-----------------------------------------------------------------------------------
-// *****  Heightmap Mesh Rendering
-
-
-static const int HMA_GridSizeLog2   = 7;
-static const int HMA_GridSize       = 1<<HMA_GridSizeLog2;
-static const int HMA_NumVertsPerEye = (HMA_GridSize+1)*(HMA_GridSize+1);
-static const int HMA_NumTrisPerEye  = (HMA_GridSize)*(HMA_GridSize)*2;
-
-
-void HeightmapMeshDestroy ( HeightmapMeshVertexData *pVertices, uint16_t *pTriangleMeshIndices )
-{
-    OVR_FREE ( pVertices );
-    OVR_FREE ( pTriangleMeshIndices );
-}
-
-void HeightmapMeshCreate ( HeightmapMeshVertexData **ppVertices, uint16_t **ppTriangleListIndices,
-    int *pNumVertices, int *pNumTriangles,
-    const StereoEyeParams &stereoParams, const HmdRenderInfo &hmdRenderInfo )
-{
-    bool    rightEye      = ( stereoParams.Eye == StereoEye_Right );
-    int     vertexCount   = 0;
-    int     triangleCount = 0;
-
-    // Generate mesh into allocated data and return result.
-    HeightmapMeshCreate(ppVertices, ppTriangleListIndices, &vertexCount, &triangleCount,
-        rightEye, hmdRenderInfo, stereoParams.EyeToSourceNDC);
-
-    *pNumVertices  = vertexCount;
-    *pNumTriangles = triangleCount;
-}
-
-
-// Generate heightmap mesh for one eye.
-void HeightmapMeshCreate( HeightmapMeshVertexData **ppVertices, uint16_t **ppTriangleListIndices,
-    int *pNumVertices, int *pNumTriangles, bool rightEye,
-    const HmdRenderInfo &hmdRenderInfo,
-    const ScaleAndOffset2D &eyeToSourceNDC )
-{
-    *pNumVertices  = HMA_NumVertsPerEye;
-    *pNumTriangles = HMA_NumTrisPerEye;
-
-    *ppVertices = (HeightmapMeshVertexData*) OVR_ALLOC( sizeof(HeightmapMeshVertexData) * (*pNumVertices) );
-    *ppTriangleListIndices  = (uint16_t*) OVR_ALLOC( sizeof(uint16_t) * (*pNumTriangles) * 3 );
-
-    if (!*ppVertices || !*ppTriangleListIndices)
-    {
-        if (*ppVertices)
-        {
-            OVR_FREE(*ppVertices);
-        }
-        if (*ppTriangleListIndices)
-        {
-            OVR_FREE(*ppTriangleListIndices);
-        }
-        *ppVertices             = NULL;
-        *ppTriangleListIndices  = NULL;
-        *pNumTriangles          = 0;
-        *pNumVertices           = 0;
-        return;
-    }
-
-    // Populate vertex buffer info
-    // float xOffset = (rightEye ? 1.0f : 0.0f);  Currently disabled because its usage is disabled below.
-
-    // First pass - build up raw vertex data.
-    HeightmapMeshVertexData* pcurVert = *ppVertices;
-
-    for ( int y = 0; y <= HMA_GridSize; y++ )
-    {
-        for ( int x = 0; x <= HMA_GridSize; x++ )
-        {
-            Vector2f sourceCoordNDC;
-            // NDC texture coords [-1,+1]
-            sourceCoordNDC.x = 2.0f * ( (float)x / (float)HMA_GridSize ) - 1.0f;
-            sourceCoordNDC.y = 2.0f * ( (float)y / (float)HMA_GridSize ) - 1.0f;
-            Vector2f tanEyeAngle = TransformRendertargetNDCToTanFovSpace ( eyeToSourceNDC, sourceCoordNDC );
-
-            pcurVert->TanEyeAngles = tanEyeAngle;
-
-            HmdShutterTypeEnum shutterType = hmdRenderInfo.Shutter.Type;
-            switch ( shutterType )
-            {
-            case HmdShutter_Global:
-                pcurVert->TimewarpLerp = 0.0f;
-                break;
-            case HmdShutter_RollingLeftToRight:
-                // Retrace is left to right - left eye goes 0.0 -> 0.5, then right goes 0.5 -> 1.0
-                pcurVert->TimewarpLerp = sourceCoordNDC.x * 0.25f + 0.25f;
-                if (rightEye)
-                {
-                    pcurVert->TimewarpLerp += 0.5f;
-                }
-                break;
-            case HmdShutter_RollingRightToLeft:
-                // Retrace is right to left - right eye goes 0.0 -> 0.5, then left goes 0.5 -> 1.0
-                pcurVert->TimewarpLerp = 0.75f - sourceCoordNDC.x * 0.25f;
-                if (rightEye)
-                {
-                    pcurVert->TimewarpLerp -= 0.5f;
-                }
-                break;
-            case HmdShutter_RollingTopToBottom:
-                // Retrace is top to bottom on both eyes at the same time.
-                pcurVert->TimewarpLerp = sourceCoordNDC.y * 0.5f + 0.5f;
-                break;
-            default: OVR_ASSERT ( false ); break;
-            }
-
-            // Don't let verts overlap to the other eye.
-            //sourceCoordNDC.x = Alg::Max ( -1.0f, Alg::Min ( sourceCoordNDC.x, 1.0f ) );
-            //sourceCoordNDC.y = Alg::Max ( -1.0f, Alg::Min ( sourceCoordNDC.y, 1.0f ) );
-
-            //pcurVert->ScreenPosNDC.x = 0.5f * sourceCoordNDC.x - 0.5f + xOffset;
-            pcurVert->ScreenPosNDC.x = sourceCoordNDC.x;
-            pcurVert->ScreenPosNDC.y = -sourceCoordNDC.y;
-
-            pcurVert++;
-        }
-    }
-
-
-    // Populate index buffer info
->>>>>>> 445caedf
     uint16_t *pcurIndex = *ppTriangleListIndices;
 
     for ( int triNum = 0; triNum < HMA_GridSize * HMA_GridSize; triNum++ )
@@ -2176,8 +1382,6 @@
 
 void TimewarpMachine::AfterPresentAndFlush(double timeNow)
 {
-<<<<<<< HEAD
-=======
     AfterPresentWithoutFlush();
     AfterPresentFinishes ( timeNow );
 }
@@ -2192,17 +1396,13 @@
 void TimewarpMachine::AfterPresentFinishes(double timeNow)
 {
     // The present has now actually happened.
->>>>>>> 445caedf
     PresentFlushToPresentFlushSeconds = (float)(timeNow - LastFramePresentFlushTime);
     LastFramePresentFlushTime = timeNow;
     NextFramePresentFlushTime = timeNow + (double)PresentFlushToPresentFlushSeconds;
 }
 
-<<<<<<< HEAD
-=======
-
-
->>>>>>> 445caedf
+
+
 double TimewarpMachine::GetViewRenderPredictionTime()
 {
     // Note that PredictionGetDeviceValues() did all the vsync-dependent thinking for us.
@@ -2273,25 +1473,16 @@
         return LastFramePresentFlushTime;
     }
 
-<<<<<<< HEAD
-    const float fudgeFactor = 0.002f;      // Found heuristically - 1ms is too short because of timing granularity - may need further tweaking!
-    float howLongBeforePresent = DistortionTimeAverage + fudgeFactor;
-=======
     // Note - 1-2ms fudge factor (because Windows timer granularity etc) is NOT added here,
     // because otherwise you end up adding multiple fudge factors!
     // So it's left for the calling app to add just one fudge factor.
 
     float howLongBeforePresent = DistortionTimeAverage;
->>>>>>> 445caedf
     // Subtlety here. Technically, the correct time is NextFramePresentFlushTime - howLongBeforePresent.
     // However, if the app drops a frame, this then perpetuates it,
     // i.e. if the display is running at 60fps, but the last frame was slow,
     // (e.g. because of swapping or whatever), then NextFramePresentFlushTime is
-<<<<<<< HEAD
-    // 33ms in the future, not 16ms. Since this function supplies the 
-=======
     // 33ms in the future, not 16ms. Since this function supplies the
->>>>>>> 445caedf
     // time to wait until, the app will indeed wait until 32ms, so the framerate
     // drops to 30fps and never comes back up!
     // So we return the *ideal* framerate, not the *actual* framerate.
