--- conflicted
+++ resolved
@@ -20,10 +20,7 @@
 
 #include "OVR_DeviceImpl.h"
 #include "OVR_SensorImpl.h"
-<<<<<<< HEAD
-=======
 #include "OVR_Profile.h"
->>>>>>> b71a796b
 
 namespace OVR {
 
@@ -69,11 +66,7 @@
 void SharedLock::ReleaseLock(Lock* plock)
 {
     OVR_UNUSED(plock);
-<<<<<<< HEAD
-    OVR_ASSERT((plock = toLock()) != 0);
-=======
     OVR_ASSERT(plock == toLock());
->>>>>>> b71a796b
 
     int oldUseCount;
 
@@ -335,12 +328,9 @@
     OVR_UNUSED(parent);
     if (!pCreateDesc || !pCreateDesc->pLock)
 		return false;
-<<<<<<< HEAD
-=======
 
     pProfileManager = *ProfileManager::Create();
 
->>>>>>> b71a796b
     return true;
 }
 
@@ -366,11 +356,8 @@
     // These must've been cleared by caller.
     OVR_ASSERT(pCreateDesc->pDevice == 0);
     OVR_ASSERT(pCreateDesc->pLock->pManager == 0);
-<<<<<<< HEAD
-=======
 
     pProfileManager.Clear();
->>>>>>> b71a796b
 }
 
 
