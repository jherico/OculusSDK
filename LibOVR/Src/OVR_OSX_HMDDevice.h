--- conflicted
+++ resolved
@@ -18,10 +18,7 @@
 
 #include "OVR_DeviceImpl.h"
 #include <Kernel/OVR_String.h>
-<<<<<<< HEAD
-=======
 #include "OVR_Profile.h"
->>>>>>> b71a796b
 
 namespace OVR { namespace OSX {
 
@@ -78,8 +75,6 @@
     virtual bool        UpdateMatchedCandidate(const DeviceCreateDesc&, bool* newDeviceFlag = NULL);
 
     virtual bool GetDeviceInfo(DeviceInfo* info) const;
-<<<<<<< HEAD
-=======
 
     // Requests the currently used default profile. This profile affects the
     // settings reported by HMDInfo. 
@@ -89,7 +84,6 @@
     {
         return (HResolution >= 1920) ? Profile_RiftDKHD : Profile_RiftDK1;
     }
->>>>>>> b71a796b
 	
     void  SetScreenParameters(int x, int y, unsigned hres, unsigned vres, float hsize, float vsize)
     {
@@ -141,10 +135,6 @@
     virtual bool Initialize(DeviceBase* parent);
     virtual void Shutdown();
 
-<<<<<<< HEAD
-    // Query associated sensor.
-    virtual OVR::SensorDevice* GetSensor();  
-=======
 
     // Requests the currently used default profile. This profile affects the
     // settings reported by HMDInfo. 
@@ -161,7 +151,6 @@
     // User name for the profile used with this device.
     String               ProfileName;
     mutable Ptr<Profile> pCachedProfile;
->>>>>>> b71a796b
 };
 
 
