/************************************************************************************

Filename    :   OVR_SensorFusion.cpp
Content     :   Methods that determine head orientation from sensor data over time
Created     :   October 9, 2012
Authors     :   Michael Antonov, Steve LaValle, Max Katsev

Copyright   :   Copyright 2012 Oculus VR, Inc. All Rights reserved.

Use of this software is subject to the terms of the Oculus license
agreement provided at the time of installation or download, or which
otherwise accompanies this software in either electronic or hard copy form.

*************************************************************************************/

#include "OVR_SensorFusion.h"
#include "Kernel/OVR_Log.h"
#include "Kernel/OVR_System.h"
#include "OVR_JSON.h"
#include "OVR_Profile.h"
<<<<<<< HEAD
=======

#define MAX_DEVICE_PROFILE_MAJOR_VERSION 1
>>>>>>> 881daef0

namespace OVR {

//-------------------------------------------------------------------------------------
// ***** Sensor Fusion

SensorFusion::SensorFusion(SensorDevice* sensor)
<<<<<<< HEAD
  : Handler(getThis()), pDelegate(0),
    Gain(0.05f), YawMult(1), EnableGravity(true), Stage(0), RunningTime(0), DeltaT(0.001f),
	EnablePrediction(true), PredictionDT(0.03f), PredictionTimeIncrement(0.001f),
    FRawMag(10), FAccW(20), FAngV(20),
    TiltCondCount(0), TiltErrorAngle(0), 
    TiltErrorAxis(0,1,0),
    MagCondCount(0), MagCalibrated(false), MagRefQ(0, 0, 0, 1), 
	MagRefM(0), MagRefYaw(0), YawErrorAngle(0), MagRefDistance(0.5f),
    YawErrorCount(0), YawCorrectionActivated(false), YawCorrectionInProgress(false), 
	EnableYawCorrection(false), MagNumReferences(0), MagHasNearbyReference(false),
=======
  : Stage(0), RunningTime(0), DeltaT(0.001f), 
    Handler(getThis()), pDelegate(0),
    Gain(0.05f), EnableGravity(true), 
    EnablePrediction(true), PredictionDT(0.03f), PredictionTimeIncrement(0.001f),
    FRawMag(10), FAngV(20), 
    GyroOffset(), TiltAngleFilter(1000),
    EnableYawCorrection(false), MagCalibrated(false), MagNumReferences(0), MagRefIdx(-1), MagRefScore(0),
>>>>>>> 881daef0
    MotionTrackingEnabled(true)
{
   if (sensor)
       AttachToSensor(sensor);
   MagCalibrationMatrix.SetIdentity();
}

SensorFusion::~SensorFusion()
{
}


bool SensorFusion::AttachToSensor(SensorDevice* sensor)
{
<<<<<<< HEAD
    
    pSensor = sensor;
=======
    // clear the cached device information
    CachedSensorInfo.SerialNumber[0] = 0;   
    CachedSensorInfo.VendorId = 0;
    CachedSensorInfo.ProductId = 0;

>>>>>>> 881daef0
    if (sensor != NULL)
    {
        // Cache the sensor device so we can access this information during
        // mag saving and loading (avoid holding a reference to sensor to prevent 
        // deadlock on shutdown)
        sensor->GetDeviceInfo(&CachedSensorInfo);   // save the device information
        MessageHandler* pCurrentHandler = sensor->GetMessageHandler();

        if (pCurrentHandler == &Handler)
        {
            Reset();
            return true;
        }

        if (pCurrentHandler != NULL)
        {
            OVR_DEBUG_LOG(
                ("SensorFusion::AttachToSensor failed - sensor %p already has handler", sensor));
            return false;
        }

        // Automatically load the default mag calibration for this sensor
        LoadMagCalibration();        
    }

    if (Handler.IsHandlerInstalled())
    {
        Handler.RemoveHandlerFromDevices();
    }

    if (sensor != NULL)
    {
        sensor->SetMessageHandler(&Handler);
    }

    Reset();
    return true;
}


    // Resets the current orientation
void SensorFusion::Reset()
{
    Lock::Locker lockScope(Handler.GetHandlerLock());
    Q                     = Quatf();
    QUncorrected          = Quatf();
    Stage                 = 0;
    RunningTime           = 0;
    MagNumReferences      = 0;
    MagRefIdx             = -1;
    GyroOffset            = Vector3f();
}

// Compute a rotation required to transform "estimated" into "measured"
// Returns an approximation of the goal rotation in the Simultaneous Orthogonal Rotations Angle representation
// (vector direction is the axis of rotation, norm is the angle)
Vector3f SensorFusion_ComputeCorrection(Vector3f measured, Vector3f estimated)
{
    measured.Normalize();
    estimated.Normalize();
    Vector3f correction = measured.Cross(estimated);
    float cosError = measured.Dot(estimated);
    // from the def. of cross product, correction.Length() = sin(error)
    // therefore sin(error) * sqrt(2 / (1 + cos(error))) = 2 * sin(error / 2) ~= error in [-pi, pi]
    // Mathf::Tolerance is used to avoid div by 0 if cos(error) = -1
    return correction * sqrt(2 / (1 + cosError + Mathf::Tolerance));
}

void SensorFusion::handleMessage(const MessageBodyFrame& msg)
{
    if (msg.Type != Message_BodyFrame || !IsMotionTrackingEnabled())
        return;

    // Put the sensor readings into convenient local variables
    Vector3f gyro  = msg.RotationRate; 
    Vector3f accel = msg.Acceleration;
    Vector3f mag   = msg.MagneticField;

    // Insert current sensor data into filter history
    FRawMag.AddElement(mag);
    FAngV.AddElement(gyro);

    // Apply the calibration parameters to raw mag
    Vector3f calMag = MagCalibrated ? GetCalibratedMagValue(FRawMag.Mean()) : FRawMag.Mean();

    // Set variables accessible through the class API
    DeltaT = msg.TimeDelta;
    AngV   = gyro;
    A      = accel;
    RawMag = mag;  
    CalMag = calMag;

    // Keep track of time
    Stage++;
    RunningTime += DeltaT;

    // Small preprocessing
    Quatf Qinv = Q.Inverted();
    Vector3f up = Qinv.Rotate(Vector3f(0, 1, 0));

    Vector3f gyroCorrected = gyro;

    // Apply integral term
    // All the corrections are stored in the Simultaneous Orthogonal Rotations Angle representation,
    // which allows to combine and scale them by just addition and multiplication
    if (EnableGravity || EnableYawCorrection)
        gyroCorrected -= GyroOffset;

    if (EnableGravity)
    {
        const float spikeThreshold = 0.01f;
        const float gravityThreshold = 0.1f;
        float proportionalGain     = 5 * Gain; // Gain parameter should be removed in a future release
        float integralGain         = 0.0125f;

        Vector3f tiltCorrection = SensorFusion_ComputeCorrection(accel, up);

        if (Stage > 5)
        {
            // Spike detection
            float tiltAngle = up.Angle(accel);
            TiltAngleFilter.AddElement(tiltAngle);
            if (tiltAngle > TiltAngleFilter.Mean() + spikeThreshold)
                proportionalGain = integralGain = 0;
            // Acceleration detection
            const float gravity = 9.8f;
            if (fabs(accel.Length() / gravity - 1) > gravityThreshold)
                integralGain = 0;
        }
        else // Apply full correction at the startup
        {
            proportionalGain = 1 / DeltaT;
            integralGain = 0;
        }

        gyroCorrected += (tiltCorrection * proportionalGain);
        GyroOffset -= (tiltCorrection * integralGain * DeltaT);
    }

    if (EnableYawCorrection && MagCalibrated && RunningTime > 2.0f)
    {
        const float maxMagRefDist = 0.1f;
        const float maxTiltError = 0.05f;
        float proportionalGain   = 0.01f;
        float integralGain       = 0.0005f;

        // Update the reference point if needed
        if (MagRefIdx < 0 || calMag.Distance(MagRefsInBodyFrame[MagRefIdx]) > maxMagRefDist)
        {
            // Delete a bad point
            if (MagRefIdx >= 0 && MagRefScore < 0)
            {
                MagNumReferences--;
                MagRefsInBodyFrame[MagRefIdx] = MagRefsInBodyFrame[MagNumReferences];
                MagRefsInWorldFrame[MagRefIdx] = MagRefsInWorldFrame[MagNumReferences];
            }
            // Find a new one
            MagRefIdx = -1;
            MagRefScore = 1000;
            float bestDist = maxMagRefDist;
            for (int i = 0; i < MagNumReferences; i++)
            {
                float dist = calMag.Distance(MagRefsInBodyFrame[i]);
                if (bestDist > dist)
                {
                    bestDist = dist;
                    MagRefIdx = i;
                }
            }
            // Create one if needed
            if (MagRefIdx < 0 && MagNumReferences < MagMaxReferences)
            {
                MagRefIdx = MagNumReferences;
                MagRefsInBodyFrame[MagRefIdx] = calMag;
                MagRefsInWorldFrame[MagRefIdx] = Q.Rotate(calMag).Normalized();
                MagNumReferences++;
            }
        }

        if (MagRefIdx >= 0)
        {
            Vector3f magEstimated = Qinv.Rotate(MagRefsInWorldFrame[MagRefIdx]);
            Vector3f magMeasured  = calMag.Normalized();

            // Correction is computed in the horizontal plane (in the world frame)
            Vector3f yawCorrection = SensorFusion_ComputeCorrection(magMeasured.ProjectToPlane(up), 
                                                                    magEstimated.ProjectToPlane(up));

            if (fabs(up.Dot(magEstimated - magMeasured)) < maxTiltError)
            {
                MagRefScore += 2;
            }
            else // If the vertical angle is wrong, decrease the score
            {
                MagRefScore -= 1;
                proportionalGain = integralGain = 0;
            }
            gyroCorrected += (yawCorrection * proportionalGain);
            GyroOffset -= (yawCorrection * integralGain * DeltaT);
        }
    }

<<<<<<< HEAD
    // Yaw drift correction based on magnetometer data.  This corrects the part of the drift
    // that the accelerometer cannot handle.
    // This will only work if the magnetometer has been enabled, calibrated, and a reference
    // point has been set.
    const float maxAngVelLength = 3.0f;
    const int   magWindow = 5;
    const float yawErrorMax = 0.1f;
    const float yawErrorMin = 0.01f;
    const int   yawErrorCountLimit = 50;
    const float yawRotationStep = 0.00002f;

    if (angVelLength < maxAngVelLength)
        MagCondCount++;
    else
        MagCondCount = 0;

	// Find, create, and utilize reference points for the magnetometer
	// Need to be careful not to set reference points while there is significant tilt error
    if ((EnableYawCorrection && MagCalibrated)&&(RunningTime > 10.0f)&&(TiltErrorAngle < 0.2f))
	{
	  if (MagNumReferences == 0)
      {
		  setMagReference(); // Use the current direction
      }
	  else if (Q.Distance(MagRefQ) > MagRefDistance) 
      {
		  MagHasNearbyReference = false;
          float bestDist = 100000.0f;
          int bestNdx = 0;
          float dist;
          for (int i = 0; i < MagNumReferences; i++)
          {
              dist = Q.Distance(MagRefTableQ[i]);
              if (dist < bestDist)
              {
                  bestNdx = i;
                  bestDist = dist;
              }
          }

          if (bestDist < MagRefDistance)
          {
              MagHasNearbyReference = true;
              MagRefQ   = MagRefTableQ[bestNdx];
              MagRefM   = MagRefTableM[bestNdx];
              MagRefYaw = MagRefTableYaw[bestNdx];
              //LogText("Using reference %d\n",bestNdx);
          }
          else if (MagNumReferences < MagMaxReferences)
              setMagReference();
	  }
	}

	YawCorrectionInProgress = false;
    if (EnableYawCorrection && MagCalibrated && (RunningTime > 2.0f) && (MagCondCount >= magWindow) &&
        MagHasNearbyReference)
    {
        // Use rotational invariance to bring reference mag value into global frame
        Vector3f grefmag = MagRefQ.Rotate(GetCalibratedMagValue(MagRefM));
        // Bring current (averaged) mag reading into global frame
        Vector3f gmag = Q.Rotate(GetCalibratedMagValue(FRawMag.Mean()));
        // Calculate the reference yaw in the global frame
        Anglef gryaw = Anglef(atan2(grefmag.x,grefmag.z));
        // Calculate the current yaw in the global frame
        Anglef gyaw = Anglef(atan2(gmag.x,gmag.z));
        // The difference between reference and current yaws is the perceived error
        Anglef YawErrorAngle = gyaw - gryaw;

        //LogText("Yaw error estimate: %f\n",YawErrorAngle.Get());
        // If the perceived error is large, keep count
        if ((YawErrorAngle.Abs() > yawErrorMax) && (!YawCorrectionActivated))
            YawErrorCount++;
        // After enough iterations of high perceived error, start the correction process
        if (YawErrorCount > yawErrorCountLimit)
            YawCorrectionActivated = true;
        // If the perceived error becomes small, turn off the yaw correction
        if ((YawErrorAngle.Abs() < yawErrorMin) && YawCorrectionActivated) 
        {
            YawCorrectionActivated = false;
            YawErrorCount = 0;
        }
        
        // Perform the actual yaw correction, due to previously detected, large yaw error
        if (YawCorrectionActivated) 
        {
			YawCorrectionInProgress = true;
            // Incrementally "unyaw" by a small step size
            Q = Quatf(Vector3f(0.0f,1.0f,0.0f), -yawRotationStep * YawErrorAngle.Sign()) * Q;
        }
    }
}

 
=======
    // Update the orientation quaternion based on the corrected angular velocity vector
    Q = Q * Quatf(gyroCorrected, gyroCorrected.Length() * DeltaT);

    // The quaternion magnitude may slowly drift due to numerical error,
    // so it is periodically normalized.
    if (Stage % 500 == 0)
        Q.Normalize();
}

>>>>>>> 881daef0
//  A predictive filter based on extrapolating the smoothed, current angular velocity
Quatf SensorFusion::GetPredictedOrientation(float pdt)
{		
    Lock::Locker lockScope(Handler.GetHandlerLock());
    Quatf        qP = Q;
    
    if (EnablePrediction)
    {
<<<<<<< HEAD
		// This method assumes a constant angular velocity
	    Vector3f angVelF  = FAngV.SavitzkyGolaySmooth8();
        float    angVelFL = angVelF.Length();

		// Force back to raw measurement
        angVelF  = AngV;
		angVelFL = AngV.Length();

		// Dynamic prediction interval: Based on angular velocity to reduce vibration
		const float minPdt   = 0.001f;
		const float slopePdt = 0.1f;
		float       newpdt   = pdt;
		float       tpdt     = minPdt + slopePdt * angVelFL;
		if (tpdt < pdt)
			newpdt = tpdt;
		//LogText("PredictonDTs: %d\n",(int)(newpdt / PredictionTimeIncrement + 0.5f));
=======
        // This method assumes a constant angular velocity
        Vector3f angVelF  = FAngV.SavitzkyGolaySmooth8();
        float    angVelFL = angVelF.Length();

        // Force back to raw measurement
        angVelF  = AngV;
        angVelFL = AngV.Length();

        // Dynamic prediction interval: Based on angular velocity to reduce vibration
        const float minPdt   = 0.001f;
        const float slopePdt = 0.1f;
        float       newpdt   = pdt;
        float       tpdt     = minPdt + slopePdt * angVelFL;
        if (tpdt < pdt)
            newpdt = tpdt;
        //LogText("PredictonDTs: %d\n",(int)(newpdt / PredictionTimeIncrement + 0.5f));
>>>>>>> 881daef0

        if (angVelFL > 0.001f)
        {
            Vector3f    rotAxisP      = angVelF / angVelFL;  
            float       halfRotAngleP = angVelFL * newpdt * 0.5f;
            float       sinaHRAP      = sin(halfRotAngleP);
            Quatf       deltaQP(rotAxisP.x*sinaHRAP, rotAxisP.y*sinaHRAP,
                                rotAxisP.z*sinaHRAP, cos(halfRotAngleP));
<<<<<<< HEAD
            qP = QUncorrected * deltaQP;
		}
	}
=======
            qP = Q * deltaQP;
        }
    }
>>>>>>> 881daef0
    return qP;
}    


Vector3f SensorFusion::GetCalibratedMagValue(const Vector3f& rawMag) const
{
    OVR_ASSERT(HasMagCalibration());
<<<<<<< HEAD
    mag.x += MagCalibrationMatrix.M[0][3];
    mag.y += MagCalibrationMatrix.M[1][3];
    mag.z += MagCalibrationMatrix.M[2][3];
    return mag;
}


void SensorFusion::setMagReference(const Quatf& q, const Vector3f& rawMag) 
{
    if (MagNumReferences < MagMaxReferences)
    {
        MagRefTableQ[MagNumReferences] = q;
        MagRefTableM[MagNumReferences] = rawMag; //FRawMag.Mean();

		//LogText("Inserting reference %d\n",MagNumReferences);
        
		MagRefQ   = q;
        MagRefM   = rawMag;

        float pitch, roll, yaw;
		Quatf q2 = q;
        q2.GetEulerAngles<Axis_X, Axis_Z, Axis_Y>(&pitch, &roll, &yaw);
        MagRefTableYaw[MagNumReferences] = yaw;
		MagRefYaw = yaw;

        MagNumReferences++;

        MagHasNearbyReference = true;
=======
    return MagCalibrationMatrix.Transform(rawMag);
>>>>>>> 881daef0
    }

SensorFusion::BodyFrameHandler::~BodyFrameHandler()
{
    RemoveHandlerFromDevices();
}

void SensorFusion::BodyFrameHandler::OnMessage(const Message& msg)
{
    if (msg.Type == Message_BodyFrame)
        pFusion->handleMessage(static_cast<const MessageBodyFrame&>(msg));
    if (pFusion->pDelegate)
        pFusion->pDelegate->OnMessage(msg);
}

bool SensorFusion::BodyFrameHandler::SupportsMessageType(MessageType type) const
{
    return (type == Message_BodyFrame);
}

// Writes the current calibration for a particular device to a device profile file
// sensor - the sensor that was calibrated
// cal_name - an optional name for the calibration or default if cal_name == NULL
bool SensorFusion::SaveMagCalibration(const char* calibrationName) const
{
<<<<<<< HEAD
    if (pSensor == NULL || !HasMagCalibration())
=======
    if (CachedSensorInfo.SerialNumber[0] == 0 || !HasMagCalibration())
>>>>>>> 881daef0
        return false;
    
    // A named calibration may be specified for calibration in different
    // environments, otherwise the default calibration is used
    if (calibrationName == NULL)
        calibrationName = "default";
<<<<<<< HEAD
    
    SensorInfo sinfo;
    pSensor->GetDeviceInfo(&sinfo);
=======
>>>>>>> 881daef0

    // Generate a mag calibration event
    JSON* calibration = JSON::CreateObject();
    // (hardcoded for now) the measurement and representation method 
<<<<<<< HEAD
    calibration->AddStringItem("Version", "1.0");   
=======
    calibration->AddStringItem("Version", "2.0");   
>>>>>>> 881daef0
    calibration->AddStringItem("Name", "default");

    // time stamp the calibration
    char time_str[64];
   
#ifdef OVR_OS_WIN32
    struct tm caltime;
    localtime_s(&caltime, &MagCalibrationTime);
    strftime(time_str, 64, "%Y-%m-%d %H:%M:%S", &caltime);
#else
    struct tm* caltime;
    caltime = localtime(&MagCalibrationTime);
    strftime(time_str, 64, "%Y-%m-%d %H:%M:%S", caltime);
#endif
   
    calibration->AddStringItem("Time", time_str);

    // write the full calibration matrix
<<<<<<< HEAD
    Matrix4f calmat = GetMagCalibration();
    char matrix[128];
    int pos = 0;
    for (int r=0; r<4; r++)
    {
        for (int c=0; c<4; c++)
        {
            pos += (int)OVR_sprintf(matrix+pos, 128, "%g ", calmat.M[r][c]);
        }
    }
    calibration->AddStringItem("Calibration", matrix);

    
=======
    char matrix[256];
    Matrix4f calmat = GetMagCalibration();
    calmat.ToString(matrix, 256);
    calibration->AddStringItem("CalibrationMatrix", matrix);
    // save just the offset, for backwards compatibility
    // this can be removed when we don't want to support 0.2.4 anymore
    Vector3f center(calmat.M[0][3], calmat.M[1][3], calmat.M[2][3]);
    Matrix4f tmp = calmat; tmp.M[0][3] = tmp.M[1][3] = tmp.M[2][3] = 0; tmp.M[3][3] = 1;
    center = tmp.Inverted().Transform(center);
    Matrix4f oldcalmat; oldcalmat.M[0][3] = center.x; oldcalmat.M[1][3] = center.y; oldcalmat.M[2][3] = center.z; 
    oldcalmat.ToString(matrix, 256);
    calibration->AddStringItem("Calibration", matrix);
    

>>>>>>> 881daef0
    String path = GetBaseOVRPath(true);
    path += "/Devices.json";

    // Look for a prexisting device file to edit
    Ptr<JSON> root = *JSON::Load(path);
    if (root)
    {   // Quick sanity check of the file type and format before we parse it
        JSON* version = root->GetFirstItem();
        if (version && version->Name == "Oculus Device Profile Version")
<<<<<<< HEAD
        {   // In the future I may need to check versioning to determine parse method
=======
        {   
            int major = atoi(version->Value.ToCStr());
            if (major > MAX_DEVICE_PROFILE_MAJOR_VERSION)
            {
                // don't use the file on unsupported major version number
                root->Release();
                root = NULL;
            }
>>>>>>> 881daef0
        }
        else
        {
            root->Release();
            root = NULL;
        }
    }

    JSON* device = NULL;
    if (root)
    {
        device = root->GetFirstItem();   // skip the header
        device = root->GetNextItem(device);
        while (device)
        {   // Search for a previous calibration with the same name for this device
            // and remove it before adding the new one
            if (device->Name == "Device")
            {   
                JSON* item = device->GetItemByName("Serial");
<<<<<<< HEAD
                if (item && item->Value == sinfo.SerialNumber)
=======
                if (item && item->Value == CachedSensorInfo.SerialNumber)
>>>>>>> 881daef0
                {   // found an entry for this device
                    item = device->GetNextItem(item);
                    while (item)
                    {
                        if (item->Name == "MagCalibration")
                        {   
                            JSON* name = item->GetItemByName("Name");
                            if (name && name->Value == calibrationName)
                            {   // found a calibration of the same name
                                item->RemoveNode();
                                item->Release();
                                break;
                            } 
                        }
                        item = device->GetNextItem(item);
                    }

                    // update the auto-mag flag
                    item = device->GetItemByName("EnableYawCorrection");
                    if (item)
                        item->dValue = (double)EnableYawCorrection;
                    else
                        device->AddBoolItem("EnableYawCorrection", EnableYawCorrection);

                    break;
                }
            }

            device = root->GetNextItem(device);
        }
    }
    else
    {   // Create a new device root
        root = *JSON::CreateObject();
        root->AddStringItem("Oculus Device Profile Version", "1.0");
    }

    if (device == NULL)
    {
        device = JSON::CreateObject();
<<<<<<< HEAD
        device->AddStringItem("Product", sinfo.ProductName);
        device->AddNumberItem("ProductID", sinfo.ProductId);
        device->AddStringItem("Serial", sinfo.SerialNumber);
=======
        device->AddStringItem("Product", CachedSensorInfo.ProductName);
        device->AddNumberItem("ProductID", CachedSensorInfo.ProductId);
        device->AddStringItem("Serial", CachedSensorInfo.SerialNumber);
>>>>>>> 881daef0
        device->AddBoolItem("EnableYawCorrection", EnableYawCorrection);

        root->AddItem("Device", device);
    }

    // Create and the add the new calibration event to the device
    device->AddItem("MagCalibration", calibration);

    return root->Save(path);
}

// Loads a saved calibration for the specified device from the device profile file
// sensor - the sensor that the calibration was saved for
// cal_name - an optional name for the calibration or the default if cal_name == NULL
bool SensorFusion::LoadMagCalibration(const char* calibrationName)
{
<<<<<<< HEAD
    if (pSensor == NULL)
=======
    if (CachedSensorInfo.SerialNumber[0] == 0)
>>>>>>> 881daef0
        return false;

    // A named calibration may be specified for calibration in different
    // environments, otherwise the default calibration is used
    if (calibrationName == NULL)
        calibrationName = "default";
<<<<<<< HEAD
    
    SensorInfo sinfo;
    pSensor->GetDeviceInfo(&sinfo);
=======
>>>>>>> 881daef0

    String path = GetBaseOVRPath(true);
    path += "/Devices.json";

    // Load the device profiles
    Ptr<JSON> root = *JSON::Load(path);
    if (root == NULL)
        return false;

    // Quick sanity check of the file type and format before we parse it
    JSON* version = root->GetFirstItem();
    if (version && version->Name == "Oculus Device Profile Version")
<<<<<<< HEAD
    {   // In the future I may need to check versioning to determine parse method
=======
    {   
        int major = atoi(version->Value.ToCStr());
        if (major > MAX_DEVICE_PROFILE_MAJOR_VERSION)
            return false;   // don't parse the file on unsupported major version number
>>>>>>> 881daef0
    }
    else
    {
        return false;
    }

    bool autoEnableCorrection = false;    

    JSON* device = root->GetNextItem(version);
    while (device)
    {   // Search for a previous calibration with the same name for this device
        // and remove it before adding the new one
        if (device->Name == "Device")
        {   
            JSON* item = device->GetItemByName("Serial");
<<<<<<< HEAD
            if (item && item->Value == sinfo.SerialNumber)
=======
            if (item && item->Value == CachedSensorInfo.SerialNumber)
>>>>>>> 881daef0
            {   // found an entry for this device

                JSON* autoyaw = device->GetItemByName("EnableYawCorrection");
                if (autoyaw)
                    autoEnableCorrection = (autoyaw->dValue != 0);

<<<<<<< HEAD
=======
                int maxCalibrationVersion = 0;
>>>>>>> 881daef0
                item = device->GetNextItem(item);
                while (item)
                {
                    if (item->Name == "MagCalibration")
                    {   
                        JSON* calibration = item;
                        JSON* name = calibration->GetItemByName("Name");
                        if (name && name->Value == calibrationName)
                        {   // found a calibration with this name
                            
<<<<<<< HEAD
                            time_t now;
                            time(&now);

                            // parse the calibration time
                            time_t calibration_time = now;
                            JSON* caltime = calibration->GetItemByName("Time");
                            if (caltime)
                            {
                                const char* caltime_str = caltime->Value.ToCStr();

                                tm ct;
                                memset(&ct, 0, sizeof(tm));
                            
#ifdef OVR_OS_WIN32
                                struct tm nowtime;
                                localtime_s(&nowtime, &now);
                                ct.tm_isdst = nowtime.tm_isdst;
                                sscanf_s(caltime_str, "%d-%d-%d %d:%d:%d", 
                                    &ct.tm_year, &ct.tm_mon, &ct.tm_mday,
                                    &ct.tm_hour, &ct.tm_min, &ct.tm_sec);
#else
                                struct tm* nowtime = localtime(&now);
                                ct.tm_isdst = nowtime->tm_isdst;
                                sscanf(caltime_str, "%d-%d-%d %d:%d:%d", 
                                    &ct.tm_year, &ct.tm_mon, &ct.tm_mday,
                                    &ct.tm_hour, &ct.tm_min, &ct.tm_sec);
#endif
                                ct.tm_year -= 1900;
                                ct.tm_mon--;
                                calibration_time = mktime(&ct);
                            }
                                                        
                            // parse the calibration matrix
                            JSON* cal = calibration->GetItemByName("Calibration");
                            if (cal)
                            {
                                const char* data_str = cal->Value.ToCStr();
                                Matrix4f calmat;
                                for (int r=0; r<4; r++)
                                {
                                    for (int c=0; c<4; c++)
                                    {
                                        calmat.M[r][c] = (float)atof(data_str);
                                        while (data_str && *data_str != ' ')
                                            data_str++;

                                        if (data_str)
                                            data_str++;
                                    }
                                }

                                SetMagCalibration(calmat);
                                MagCalibrationTime  = calibration_time;
                                EnableYawCorrection = autoEnableCorrection;

                                return true;
=======
                            int major = 0;
                            JSON* version = calibration->GetItemByName("Version");
                            if (version)
                                major = atoi(version->Value.ToCStr());

                            if (major > maxCalibrationVersion && major <= 2)
                            {
                                time_t now;
                                time(&now);

                                // parse the calibration time
                                time_t calibration_time = now;
                                JSON* caltime = calibration->GetItemByName("Time");
                                if (caltime)
                                {
                                    const char* caltime_str = caltime->Value.ToCStr();

                                    tm ct;
                                    memset(&ct, 0, sizeof(tm));
                            
#ifdef OVR_OS_WIN32
                                    struct tm nowtime;
                                    localtime_s(&nowtime, &now);
                                    ct.tm_isdst = nowtime.tm_isdst;
                                    sscanf_s(caltime_str, "%d-%d-%d %d:%d:%d", 
                                        &ct.tm_year, &ct.tm_mon, &ct.tm_mday,
                                        &ct.tm_hour, &ct.tm_min, &ct.tm_sec);
#else
                                    struct tm* nowtime = localtime(&now);
                                    ct.tm_isdst = nowtime->tm_isdst;
                                    sscanf(caltime_str, "%d-%d-%d %d:%d:%d", 
                                        &ct.tm_year, &ct.tm_mon, &ct.tm_mday,
                                        &ct.tm_hour, &ct.tm_min, &ct.tm_sec);
#endif
                                    ct.tm_year -= 1900;
                                    ct.tm_mon--;
                                    calibration_time = mktime(&ct);
                                }
                                                        
                                // parse the calibration matrix
                                JSON* cal = calibration->GetItemByName("CalibrationMatrix");
                                if (cal == NULL)
                                    cal = calibration->GetItemByName("Calibration");
                               
                                if (cal)
                                {
                                    Matrix4f calmat = Matrix4f::FromString(cal->Value.ToCStr());
                                    SetMagCalibration(calmat);
                                    MagCalibrationTime  = calibration_time;
                                    EnableYawCorrection = autoEnableCorrection;

                                    maxCalibrationVersion = major;
                                }
>>>>>>> 881daef0
                            }
                        } 
                    }
                    item = device->GetNextItem(item);
                }

<<<<<<< HEAD
                break;
=======
                return (maxCalibrationVersion > 0);
>>>>>>> 881daef0
            }
        }

        device = root->GetNextItem(device);
    }
    
    return false;
}



} // namespace OVR
<|MERGE_RESOLUTION|>--- conflicted
+++ resolved
@@ -18,11 +18,8 @@
 #include "Kernel/OVR_System.h"
 #include "OVR_JSON.h"
 #include "OVR_Profile.h"
-<<<<<<< HEAD
-=======
 
 #define MAX_DEVICE_PROFILE_MAJOR_VERSION 1
->>>>>>> 881daef0
 
 namespace OVR {
 
@@ -30,18 +27,6 @@
 // ***** Sensor Fusion
 
 SensorFusion::SensorFusion(SensorDevice* sensor)
-<<<<<<< HEAD
-  : Handler(getThis()), pDelegate(0),
-    Gain(0.05f), YawMult(1), EnableGravity(true), Stage(0), RunningTime(0), DeltaT(0.001f),
-	EnablePrediction(true), PredictionDT(0.03f), PredictionTimeIncrement(0.001f),
-    FRawMag(10), FAccW(20), FAngV(20),
-    TiltCondCount(0), TiltErrorAngle(0), 
-    TiltErrorAxis(0,1,0),
-    MagCondCount(0), MagCalibrated(false), MagRefQ(0, 0, 0, 1), 
-	MagRefM(0), MagRefYaw(0), YawErrorAngle(0), MagRefDistance(0.5f),
-    YawErrorCount(0), YawCorrectionActivated(false), YawCorrectionInProgress(false), 
-	EnableYawCorrection(false), MagNumReferences(0), MagHasNearbyReference(false),
-=======
   : Stage(0), RunningTime(0), DeltaT(0.001f), 
     Handler(getThis()), pDelegate(0),
     Gain(0.05f), EnableGravity(true), 
@@ -49,7 +34,6 @@
     FRawMag(10), FAngV(20), 
     GyroOffset(), TiltAngleFilter(1000),
     EnableYawCorrection(false), MagCalibrated(false), MagNumReferences(0), MagRefIdx(-1), MagRefScore(0),
->>>>>>> 881daef0
     MotionTrackingEnabled(true)
 {
    if (sensor)
@@ -64,16 +48,11 @@
 
 bool SensorFusion::AttachToSensor(SensorDevice* sensor)
 {
-<<<<<<< HEAD
-    
-    pSensor = sensor;
-=======
     // clear the cached device information
     CachedSensorInfo.SerialNumber[0] = 0;   
     CachedSensorInfo.VendorId = 0;
     CachedSensorInfo.ProductId = 0;
 
->>>>>>> 881daef0
     if (sensor != NULL)
     {
         // Cache the sensor device so we can access this information during
@@ -276,101 +255,6 @@
         }
     }
 
-<<<<<<< HEAD
-    // Yaw drift correction based on magnetometer data.  This corrects the part of the drift
-    // that the accelerometer cannot handle.
-    // This will only work if the magnetometer has been enabled, calibrated, and a reference
-    // point has been set.
-    const float maxAngVelLength = 3.0f;
-    const int   magWindow = 5;
-    const float yawErrorMax = 0.1f;
-    const float yawErrorMin = 0.01f;
-    const int   yawErrorCountLimit = 50;
-    const float yawRotationStep = 0.00002f;
-
-    if (angVelLength < maxAngVelLength)
-        MagCondCount++;
-    else
-        MagCondCount = 0;
-
-	// Find, create, and utilize reference points for the magnetometer
-	// Need to be careful not to set reference points while there is significant tilt error
-    if ((EnableYawCorrection && MagCalibrated)&&(RunningTime > 10.0f)&&(TiltErrorAngle < 0.2f))
-	{
-	  if (MagNumReferences == 0)
-      {
-		  setMagReference(); // Use the current direction
-      }
-	  else if (Q.Distance(MagRefQ) > MagRefDistance) 
-      {
-		  MagHasNearbyReference = false;
-          float bestDist = 100000.0f;
-          int bestNdx = 0;
-          float dist;
-          for (int i = 0; i < MagNumReferences; i++)
-          {
-              dist = Q.Distance(MagRefTableQ[i]);
-              if (dist < bestDist)
-              {
-                  bestNdx = i;
-                  bestDist = dist;
-              }
-          }
-
-          if (bestDist < MagRefDistance)
-          {
-              MagHasNearbyReference = true;
-              MagRefQ   = MagRefTableQ[bestNdx];
-              MagRefM   = MagRefTableM[bestNdx];
-              MagRefYaw = MagRefTableYaw[bestNdx];
-              //LogText("Using reference %d\n",bestNdx);
-          }
-          else if (MagNumReferences < MagMaxReferences)
-              setMagReference();
-	  }
-	}
-
-	YawCorrectionInProgress = false;
-    if (EnableYawCorrection && MagCalibrated && (RunningTime > 2.0f) && (MagCondCount >= magWindow) &&
-        MagHasNearbyReference)
-    {
-        // Use rotational invariance to bring reference mag value into global frame
-        Vector3f grefmag = MagRefQ.Rotate(GetCalibratedMagValue(MagRefM));
-        // Bring current (averaged) mag reading into global frame
-        Vector3f gmag = Q.Rotate(GetCalibratedMagValue(FRawMag.Mean()));
-        // Calculate the reference yaw in the global frame
-        Anglef gryaw = Anglef(atan2(grefmag.x,grefmag.z));
-        // Calculate the current yaw in the global frame
-        Anglef gyaw = Anglef(atan2(gmag.x,gmag.z));
-        // The difference between reference and current yaws is the perceived error
-        Anglef YawErrorAngle = gyaw - gryaw;
-
-        //LogText("Yaw error estimate: %f\n",YawErrorAngle.Get());
-        // If the perceived error is large, keep count
-        if ((YawErrorAngle.Abs() > yawErrorMax) && (!YawCorrectionActivated))
-            YawErrorCount++;
-        // After enough iterations of high perceived error, start the correction process
-        if (YawErrorCount > yawErrorCountLimit)
-            YawCorrectionActivated = true;
-        // If the perceived error becomes small, turn off the yaw correction
-        if ((YawErrorAngle.Abs() < yawErrorMin) && YawCorrectionActivated) 
-        {
-            YawCorrectionActivated = false;
-            YawErrorCount = 0;
-        }
-        
-        // Perform the actual yaw correction, due to previously detected, large yaw error
-        if (YawCorrectionActivated) 
-        {
-			YawCorrectionInProgress = true;
-            // Incrementally "unyaw" by a small step size
-            Q = Quatf(Vector3f(0.0f,1.0f,0.0f), -yawRotationStep * YawErrorAngle.Sign()) * Q;
-        }
-    }
-}
-
- 
-=======
     // Update the orientation quaternion based on the corrected angular velocity vector
     Q = Q * Quatf(gyroCorrected, gyroCorrected.Length() * DeltaT);
 
@@ -380,7 +264,6 @@
         Q.Normalize();
 }
 
->>>>>>> 881daef0
 //  A predictive filter based on extrapolating the smoothed, current angular velocity
 Quatf SensorFusion::GetPredictedOrientation(float pdt)
 {		
@@ -389,24 +272,6 @@
     
     if (EnablePrediction)
     {
-<<<<<<< HEAD
-		// This method assumes a constant angular velocity
-	    Vector3f angVelF  = FAngV.SavitzkyGolaySmooth8();
-        float    angVelFL = angVelF.Length();
-
-		// Force back to raw measurement
-        angVelF  = AngV;
-		angVelFL = AngV.Length();
-
-		// Dynamic prediction interval: Based on angular velocity to reduce vibration
-		const float minPdt   = 0.001f;
-		const float slopePdt = 0.1f;
-		float       newpdt   = pdt;
-		float       tpdt     = minPdt + slopePdt * angVelFL;
-		if (tpdt < pdt)
-			newpdt = tpdt;
-		//LogText("PredictonDTs: %d\n",(int)(newpdt / PredictionTimeIncrement + 0.5f));
-=======
         // This method assumes a constant angular velocity
         Vector3f angVelF  = FAngV.SavitzkyGolaySmooth8();
         float    angVelFL = angVelF.Length();
@@ -423,7 +288,6 @@
         if (tpdt < pdt)
             newpdt = tpdt;
         //LogText("PredictonDTs: %d\n",(int)(newpdt / PredictionTimeIncrement + 0.5f));
->>>>>>> 881daef0
 
         if (angVelFL > 0.001f)
         {
@@ -432,15 +296,9 @@
             float       sinaHRAP      = sin(halfRotAngleP);
             Quatf       deltaQP(rotAxisP.x*sinaHRAP, rotAxisP.y*sinaHRAP,
                                 rotAxisP.z*sinaHRAP, cos(halfRotAngleP));
-<<<<<<< HEAD
-            qP = QUncorrected * deltaQP;
-		}
-	}
-=======
             qP = Q * deltaQP;
         }
     }
->>>>>>> 881daef0
     return qP;
 }    
 
@@ -448,38 +306,7 @@
 Vector3f SensorFusion::GetCalibratedMagValue(const Vector3f& rawMag) const
 {
     OVR_ASSERT(HasMagCalibration());
-<<<<<<< HEAD
-    mag.x += MagCalibrationMatrix.M[0][3];
-    mag.y += MagCalibrationMatrix.M[1][3];
-    mag.z += MagCalibrationMatrix.M[2][3];
-    return mag;
-}
-
-
-void SensorFusion::setMagReference(const Quatf& q, const Vector3f& rawMag) 
-{
-    if (MagNumReferences < MagMaxReferences)
-    {
-        MagRefTableQ[MagNumReferences] = q;
-        MagRefTableM[MagNumReferences] = rawMag; //FRawMag.Mean();
-
-		//LogText("Inserting reference %d\n",MagNumReferences);
-        
-		MagRefQ   = q;
-        MagRefM   = rawMag;
-
-        float pitch, roll, yaw;
-		Quatf q2 = q;
-        q2.GetEulerAngles<Axis_X, Axis_Z, Axis_Y>(&pitch, &roll, &yaw);
-        MagRefTableYaw[MagNumReferences] = yaw;
-		MagRefYaw = yaw;
-
-        MagNumReferences++;
-
-        MagHasNearbyReference = true;
-=======
     return MagCalibrationMatrix.Transform(rawMag);
->>>>>>> 881daef0
     }
 
 SensorFusion::BodyFrameHandler::~BodyFrameHandler()
@@ -505,32 +332,18 @@
 // cal_name - an optional name for the calibration or default if cal_name == NULL
 bool SensorFusion::SaveMagCalibration(const char* calibrationName) const
 {
-<<<<<<< HEAD
-    if (pSensor == NULL || !HasMagCalibration())
-=======
     if (CachedSensorInfo.SerialNumber[0] == 0 || !HasMagCalibration())
->>>>>>> 881daef0
         return false;
     
     // A named calibration may be specified for calibration in different
     // environments, otherwise the default calibration is used
     if (calibrationName == NULL)
         calibrationName = "default";
-<<<<<<< HEAD
-    
-    SensorInfo sinfo;
-    pSensor->GetDeviceInfo(&sinfo);
-=======
->>>>>>> 881daef0
 
     // Generate a mag calibration event
     JSON* calibration = JSON::CreateObject();
     // (hardcoded for now) the measurement and representation method 
-<<<<<<< HEAD
-    calibration->AddStringItem("Version", "1.0");   
-=======
     calibration->AddStringItem("Version", "2.0");   
->>>>>>> 881daef0
     calibration->AddStringItem("Name", "default");
 
     // time stamp the calibration
@@ -549,21 +362,6 @@
     calibration->AddStringItem("Time", time_str);
 
     // write the full calibration matrix
-<<<<<<< HEAD
-    Matrix4f calmat = GetMagCalibration();
-    char matrix[128];
-    int pos = 0;
-    for (int r=0; r<4; r++)
-    {
-        for (int c=0; c<4; c++)
-        {
-            pos += (int)OVR_sprintf(matrix+pos, 128, "%g ", calmat.M[r][c]);
-        }
-    }
-    calibration->AddStringItem("Calibration", matrix);
-
-    
-=======
     char matrix[256];
     Matrix4f calmat = GetMagCalibration();
     calmat.ToString(matrix, 256);
@@ -578,7 +376,6 @@
     calibration->AddStringItem("Calibration", matrix);
     
 
->>>>>>> 881daef0
     String path = GetBaseOVRPath(true);
     path += "/Devices.json";
 
@@ -588,9 +385,6 @@
     {   // Quick sanity check of the file type and format before we parse it
         JSON* version = root->GetFirstItem();
         if (version && version->Name == "Oculus Device Profile Version")
-<<<<<<< HEAD
-        {   // In the future I may need to check versioning to determine parse method
-=======
         {   
             int major = atoi(version->Value.ToCStr());
             if (major > MAX_DEVICE_PROFILE_MAJOR_VERSION)
@@ -599,7 +393,6 @@
                 root->Release();
                 root = NULL;
             }
->>>>>>> 881daef0
         }
         else
         {
@@ -619,11 +412,7 @@
             if (device->Name == "Device")
             {   
                 JSON* item = device->GetItemByName("Serial");
-<<<<<<< HEAD
-                if (item && item->Value == sinfo.SerialNumber)
-=======
                 if (item && item->Value == CachedSensorInfo.SerialNumber)
->>>>>>> 881daef0
                 {   // found an entry for this device
                     item = device->GetNextItem(item);
                     while (item)
@@ -664,15 +453,9 @@
     if (device == NULL)
     {
         device = JSON::CreateObject();
-<<<<<<< HEAD
-        device->AddStringItem("Product", sinfo.ProductName);
-        device->AddNumberItem("ProductID", sinfo.ProductId);
-        device->AddStringItem("Serial", sinfo.SerialNumber);
-=======
         device->AddStringItem("Product", CachedSensorInfo.ProductName);
         device->AddNumberItem("ProductID", CachedSensorInfo.ProductId);
         device->AddStringItem("Serial", CachedSensorInfo.SerialNumber);
->>>>>>> 881daef0
         device->AddBoolItem("EnableYawCorrection", EnableYawCorrection);
 
         root->AddItem("Device", device);
@@ -689,23 +472,13 @@
 // cal_name - an optional name for the calibration or the default if cal_name == NULL
 bool SensorFusion::LoadMagCalibration(const char* calibrationName)
 {
-<<<<<<< HEAD
-    if (pSensor == NULL)
-=======
     if (CachedSensorInfo.SerialNumber[0] == 0)
->>>>>>> 881daef0
         return false;
 
     // A named calibration may be specified for calibration in different
     // environments, otherwise the default calibration is used
     if (calibrationName == NULL)
         calibrationName = "default";
-<<<<<<< HEAD
-    
-    SensorInfo sinfo;
-    pSensor->GetDeviceInfo(&sinfo);
-=======
->>>>>>> 881daef0
 
     String path = GetBaseOVRPath(true);
     path += "/Devices.json";
@@ -718,14 +491,10 @@
     // Quick sanity check of the file type and format before we parse it
     JSON* version = root->GetFirstItem();
     if (version && version->Name == "Oculus Device Profile Version")
-<<<<<<< HEAD
-    {   // In the future I may need to check versioning to determine parse method
-=======
     {   
         int major = atoi(version->Value.ToCStr());
         if (major > MAX_DEVICE_PROFILE_MAJOR_VERSION)
             return false;   // don't parse the file on unsupported major version number
->>>>>>> 881daef0
     }
     else
     {
@@ -741,21 +510,14 @@
         if (device->Name == "Device")
         {   
             JSON* item = device->GetItemByName("Serial");
-<<<<<<< HEAD
-            if (item && item->Value == sinfo.SerialNumber)
-=======
             if (item && item->Value == CachedSensorInfo.SerialNumber)
->>>>>>> 881daef0
             {   // found an entry for this device
 
                 JSON* autoyaw = device->GetItemByName("EnableYawCorrection");
                 if (autoyaw)
                     autoEnableCorrection = (autoyaw->dValue != 0);
 
-<<<<<<< HEAD
-=======
                 int maxCalibrationVersion = 0;
->>>>>>> 881daef0
                 item = device->GetNextItem(item);
                 while (item)
                 {
@@ -766,64 +528,6 @@
                         if (name && name->Value == calibrationName)
                         {   // found a calibration with this name
                             
-<<<<<<< HEAD
-                            time_t now;
-                            time(&now);
-
-                            // parse the calibration time
-                            time_t calibration_time = now;
-                            JSON* caltime = calibration->GetItemByName("Time");
-                            if (caltime)
-                            {
-                                const char* caltime_str = caltime->Value.ToCStr();
-
-                                tm ct;
-                                memset(&ct, 0, sizeof(tm));
-                            
-#ifdef OVR_OS_WIN32
-                                struct tm nowtime;
-                                localtime_s(&nowtime, &now);
-                                ct.tm_isdst = nowtime.tm_isdst;
-                                sscanf_s(caltime_str, "%d-%d-%d %d:%d:%d", 
-                                    &ct.tm_year, &ct.tm_mon, &ct.tm_mday,
-                                    &ct.tm_hour, &ct.tm_min, &ct.tm_sec);
-#else
-                                struct tm* nowtime = localtime(&now);
-                                ct.tm_isdst = nowtime->tm_isdst;
-                                sscanf(caltime_str, "%d-%d-%d %d:%d:%d", 
-                                    &ct.tm_year, &ct.tm_mon, &ct.tm_mday,
-                                    &ct.tm_hour, &ct.tm_min, &ct.tm_sec);
-#endif
-                                ct.tm_year -= 1900;
-                                ct.tm_mon--;
-                                calibration_time = mktime(&ct);
-                            }
-                                                        
-                            // parse the calibration matrix
-                            JSON* cal = calibration->GetItemByName("Calibration");
-                            if (cal)
-                            {
-                                const char* data_str = cal->Value.ToCStr();
-                                Matrix4f calmat;
-                                for (int r=0; r<4; r++)
-                                {
-                                    for (int c=0; c<4; c++)
-                                    {
-                                        calmat.M[r][c] = (float)atof(data_str);
-                                        while (data_str && *data_str != ' ')
-                                            data_str++;
-
-                                        if (data_str)
-                                            data_str++;
-                                    }
-                                }
-
-                                SetMagCalibration(calmat);
-                                MagCalibrationTime  = calibration_time;
-                                EnableYawCorrection = autoEnableCorrection;
-
-                                return true;
-=======
                             int major = 0;
                             JSON* version = calibration->GetItemByName("Version");
                             if (version)
@@ -877,18 +581,13 @@
 
                                     maxCalibrationVersion = major;
                                 }
->>>>>>> 881daef0
                             }
                         } 
                     }
                     item = device->GetNextItem(item);
                 }
 
-<<<<<<< HEAD
-                break;
-=======
                 return (maxCalibrationVersion > 0);
->>>>>>> 881daef0
             }
         }
 
