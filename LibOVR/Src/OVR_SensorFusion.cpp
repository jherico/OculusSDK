/************************************************************************************

Filename    :   OVR_SensorFusion.cpp
Content     :   Methods that determine head orientation from sensor data over time
Created     :   October 9, 2012
Authors     :   Michael Antonov, Steve LaValle

Copyright   :   Copyright 2012 Oculus VR, Inc. All Rights reserved.

Use of this software is subject to the terms of the Oculus license
agreement provided at the time of installation or download, or which
otherwise accompanies this software in either electronic or hard copy form.

*************************************************************************************/

#include "OVR_SensorFusion.h"
#include "Kernel/OVR_Log.h"
#include "Kernel/OVR_System.h"

namespace OVR {

//-------------------------------------------------------------------------------------
// ***** Sensor Fusion

SensorFusion::SensorFusion(SensorDevice* sensor)
  : Handler(getThis()), pDelegate(0),
<<<<<<< HEAD
    Gain(0.05f), YawMult(1), EnableGravity(true), Stage(0), DeltaT(0.001f),
	EnablePrediction(false), PredictionDT(0.03f),
    FRawMag(10), FAccW(20), FAngV(20),
    TiltCondCount(0), TiltErrorAngle(0), 
    TiltErrorAxis(0,1,0),
    MagCondCount(0), MagReady(false), MagCalibrated(false), MagReferenced(false), 
    MagRefQ(0, 0, 0, 1), MagRefM(0), MagRefYaw(0), YawErrorAngle(0), MagRefDistance(0.15f),
    YawErrorCount(0), YawCorrectionActivated(false), YawCorrectionInProgress(false), 
	EnableYawCorrection(false)
=======
    Gain(0.05f), YawMult(1), EnableGravity(true), Stage(0), RunningTime(0), DeltaT(0.001f),
	EnablePrediction(true), PredictionDT(0.03f), PredictionTimeIncrement(0.001f),
    FRawMag(10), FAccW(20), FAngV(20),
    TiltCondCount(0), TiltErrorAngle(0), 
    TiltErrorAxis(0,1,0),
    MagCondCount(0), MagCalibrated(false), MagRefQ(0, 0, 0, 1), 
	MagRefM(0), MagRefYaw(0), YawErrorAngle(0), MagRefDistance(0.5f),
    YawErrorCount(0), YawCorrectionActivated(false), YawCorrectionInProgress(false), 
	EnableYawCorrection(false), MagNumReferences(0), MagHasNearbyReference(false)
>>>>>>> b71a796b
{
   if (sensor)
       AttachToSensor(sensor);
   MagCalibrationMatrix.SetIdentity();
}

SensorFusion::~SensorFusion()
{
}


bool SensorFusion::AttachToSensor(SensorDevice* sensor)
{
    
    if (sensor != NULL)
    {
        MessageHandler* pCurrentHandler = sensor->GetMessageHandler();

        if (pCurrentHandler == &Handler)
        {
            Reset();
            return true;
        }

        if (pCurrentHandler != NULL)
        {
            OVR_DEBUG_LOG(
                ("SensorFusion::AttachToSensor failed - sensor %p already has handler", sensor));
            return false;
        }
    }

    if (Handler.IsHandlerInstalled())
    {
        Handler.RemoveHandlerFromDevices();
    }

    if (sensor != NULL)
    {
        sensor->SetMessageHandler(&Handler);
    }

    Reset();
    return true;
}


<<<<<<< HEAD
=======
    // Resets the current orientation
void SensorFusion::Reset()
{
    Lock::Locker lockScope(Handler.GetHandlerLock());
    Q                     = Quatf();
    QUncorrected          = Quatf();
    Stage                 = 0;
	RunningTime           = 0;
	MagNumReferences      = 0;
	MagHasNearbyReference = false;
}
>>>>>>> b71a796b


void SensorFusion::handleMessage(const MessageBodyFrame& msg)
{
    if (msg.Type != Message_BodyFrame)
        return;
  
    // Put the sensor readings into convenient local variables
    Vector3f angVel    = msg.RotationRate; 
    Vector3f rawAccel  = msg.Acceleration;
    Vector3f mag       = msg.MagneticField;

    // Set variables accessible through the class API
	DeltaT = msg.TimeDelta;
    AngV = msg.RotationRate;
    AngV.y *= YawMult;  // Warning: If YawMult != 1, then AngV is not true angular velocity
    A = rawAccel;

    // Allow external access to uncalibrated magnetometer values
    RawMag = mag;  

    // Apply the calibration parameters to raw mag
    if (HasMagCalibration())
    {
        mag.x += MagCalibrationMatrix.M[0][3];
        mag.y += MagCalibrationMatrix.M[1][3];
        mag.z += MagCalibrationMatrix.M[2][3];
    }

    // Provide external access to calibrated mag values
    // (if the mag is not calibrated, then the raw value is returned)
    CalMag = mag;

    float angVelLength = angVel.Length();
    float accLength    = rawAccel.Length();


    // Acceleration in the world frame (Q is current HMD orientation)
    Vector3f accWorld  = Q.Rotate(rawAccel);

    // Keep track of time
    Stage++;
<<<<<<< HEAD
    float currentTime  = Stage * DeltaT; // Assumes uniform time spacing
=======
    RunningTime += DeltaT;
>>>>>>> b71a796b

    // Insert current sensor data into filter history
    FRawMag.AddElement(RawMag);
    FAccW.AddElement(accWorld);
    FAngV.AddElement(angVel);

    // Update orientation Q based on gyro outputs.  This technique is
    // based on direct properties of the angular velocity vector:
    // Its direction is the current rotation axis, and its magnitude
    // is the rotation rate (rad/sec) about that axis.  Our sensor
    // sampling rate is so fast that we need not worry about integral
    // approximation error (not yet, anyway).
    if (angVelLength > 0.0f)
    {
        Vector3f     rotAxis      = angVel / angVelLength;  
        float        halfRotAngle = angVelLength * DeltaT * 0.5f;
        float        sinHRA       = sin(halfRotAngle);
        Quatf        deltaQ(rotAxis.x*sinHRA, rotAxis.y*sinHRA, rotAxis.z*sinHRA, cos(halfRotAngle));

        Q =  Q * deltaQ;
    }
    
    // The quaternion magnitude may slowly drift due to numerical error,
    // so it is periodically normalized.
    if (Stage % 5000 == 0)
        Q.Normalize();
    
	// Maintain the uncorrected orientation for later use by predictive filtering
	QUncorrected = Q;

    // Perform tilt correction using the accelerometer data. This enables 
    // drift errors in pitch and roll to be corrected. Note that yaw cannot be corrected
    // because the rotation axis is parallel to the gravity vector.
    if (EnableGravity)
    {
        // Correcting for tilt error by using accelerometer data
        const float  gravityEpsilon = 0.4f;
        const float  angVelEpsilon  = 0.1f; // Relatively slow rotation
<<<<<<< HEAD
        const int    tiltPeriod     = 50;   // Req'd time steps of stability
=======
        const int    tiltPeriod     = 50;   // Required time steps of stability
>>>>>>> b71a796b
        const float  maxTiltError   = 0.05f;
        const float  minTiltError   = 0.01f;

        // This condition estimates whether the only measured acceleration is due to gravity 
        // (the Rift is not linearly accelerating).  It is often wrong, but tends to average
        // out well over time.
        if ((fabs(accLength - 9.81f) < gravityEpsilon) &&
            (angVelLength < angVelEpsilon))
            TiltCondCount++;
        else
            TiltCondCount = 0;
    
        // After stable measurements have been taken over a sufficiently long period,
        // estimate the amount of tilt error and calculate the tilt axis for later correction.
        if (TiltCondCount >= tiltPeriod)
        {   // Update TiltErrorEstimate
            TiltCondCount = 0;
<<<<<<< HEAD
            // Use an average value to reduce noice (could alternatively use an LPF)
=======
            // Use an average value to reduce noise (could alternatively use an LPF)
>>>>>>> b71a796b
            Vector3f accWMean = FAccW.Mean();
            // Project the acceleration vector into the XZ plane
            Vector3f xzAcc = Vector3f(accWMean.x, 0.0f, accWMean.z);
            // The unit normal of xzAcc will be the rotation axis for tilt correction
            Vector3f tiltAxis = Vector3f(xzAcc.z, 0.0f, -xzAcc.x).Normalized();
            Vector3f yUp = Vector3f(0.0f, 1.0f, 0.0f);
            // This is the amount of rotation
            float    tiltAngle = yUp.Angle(accWMean);
            // Record values if the tilt error is intolerable
            if (tiltAngle > maxTiltError) 
            {
                TiltErrorAngle = tiltAngle;
                TiltErrorAxis = tiltAxis;
            }
        }

        // This part performs the actual tilt correction as needed
        if (TiltErrorAngle > minTiltError) 
        {
<<<<<<< HEAD
            if ((TiltErrorAngle > 0.4f)&&(Stage < 8000))
=======
            if ((TiltErrorAngle > 0.4f)&&(RunningTime < 8.0f))
>>>>>>> b71a796b
            {   // Tilt completely to correct orientation
                Q = Quatf(TiltErrorAxis, -TiltErrorAngle) * Q;
                TiltErrorAngle = 0.0f;
            }
            else 
            {
                //LogText("Performing tilt correction  -  Angle: %f   Axis: %f %f %f\n",
                //        TiltErrorAngle,TiltErrorAxis.x,TiltErrorAxis.y,TiltErrorAxis.z);
                //float deltaTiltAngle = -Gain*TiltErrorAngle*0.005f;
<<<<<<< HEAD
                // This uses agressive correction steps while your head is moving fast
                float deltaTiltAngle = -Gain*TiltErrorAngle*0.005f*(5.0f*angVelLength+1.0f);
                // Incrementally "untilt" by a small step size
=======
                // This uses aggressive correction steps while your head is moving fast
                float deltaTiltAngle = -Gain*TiltErrorAngle*0.005f*(5.0f*angVelLength+1.0f);
                // Incrementally "un-tilt" by a small step size
>>>>>>> b71a796b
                Q = Quatf(TiltErrorAxis, deltaTiltAngle) * Q;
                TiltErrorAngle += deltaTiltAngle;
            }
        }
    }

    // Yaw drift correction based on magnetometer data.  This corrects the part of the drift
    // that the accelerometer cannot handle.
    // This will only work if the magnetometer has been enabled, calibrated, and a reference
    // point has been set.
    const float maxAngVelLength = 3.0f;
    const int   magWindow = 5;
    const float yawErrorMax = 0.1f;
    const float yawErrorMin = 0.01f;
    const int   yawErrorCountLimit = 50;
    const float yawRotationStep = 0.00002f;

    if (angVelLength < maxAngVelLength)
        MagCondCount++;
    else
        MagCondCount = 0;

<<<<<<< HEAD
	YawCorrectionInProgress = false;
    if (EnableYawCorrection && MagReady && (currentTime > 2.0f) && (MagCondCount >= magWindow) &&
        (Q.Distance(MagRefQ) < MagRefDistance))
=======
	// Find, create, and utilize reference points for the magnetometer
	// Need to be careful not to set reference points while there is significant tilt error
    if ((EnableYawCorrection && MagCalibrated)&&(RunningTime > 10.0f)&&(TiltErrorAngle < 0.2f))
	{
	  if (MagNumReferences == 0)
      {
		  SetMagReference(); // Use the current direction
      }
	  else if (Q.Distance(MagRefQ) > MagRefDistance) 
      {
		  MagHasNearbyReference = false;
          float bestDist = 100000.0f;
          int bestNdx = 0;
          float dist;
          for (int i = 0; i < MagNumReferences; i++)
          {
              dist = Q.Distance(MagRefTableQ[i]);
              if (dist < bestDist)
              {
                  bestNdx = i;
                  bestDist = dist;
              }
          }

          if (bestDist < MagRefDistance)
          {
              MagHasNearbyReference = true;
              MagRefQ   = MagRefTableQ[bestNdx];
              MagRefM   = MagRefTableM[bestNdx];
              MagRefYaw = MagRefTableYaw[bestNdx];
              //LogText("Using reference %d\n",bestNdx);
          }
          else if (MagNumReferences < MagMaxReferences)
              SetMagReference();
	  }
	}

	YawCorrectionInProgress = false;
    if (EnableYawCorrection && MagCalibrated && (RunningTime > 2.0f) && (MagCondCount >= magWindow) &&
        MagHasNearbyReference)
>>>>>>> b71a796b
    {
        // Use rotational invariance to bring reference mag value into global frame
        Vector3f grefmag = MagRefQ.Rotate(GetCalibratedMagValue(MagRefM));
        // Bring current (averaged) mag reading into global frame
        Vector3f gmag = Q.Rotate(GetCalibratedMagValue(FRawMag.Mean()));
        // Calculate the reference yaw in the global frame
<<<<<<< HEAD
        float gryaw = atan2(grefmag.x,grefmag.z);
        // Calculate the current yaw in the global frame
        float gyaw = atan2(gmag.x,gmag.z);
        //LogText("Yaw error estimate: %f\n",YawErrorAngle);
        // The difference between reference and current yaws is the perceived error
        YawErrorAngle = AngleDifference(gyaw,gryaw);
        // If the perceived error is large, keep count
        if ((fabs(YawErrorAngle) > yawErrorMax) && (!YawCorrectionActivated))
=======
        Anglef gryaw = Anglef(atan2(grefmag.x,grefmag.z));
        // Calculate the current yaw in the global frame
        Anglef gyaw = Anglef(atan2(gmag.x,gmag.z));
        // The difference between reference and current yaws is the perceived error
        Anglef YawErrorAngle = gyaw - gryaw;

        //LogText("Yaw error estimate: %f\n",YawErrorAngle.Get());
        // If the perceived error is large, keep count
        if ((YawErrorAngle.Abs() > yawErrorMax) && (!YawCorrectionActivated))
>>>>>>> b71a796b
            YawErrorCount++;
        // After enough iterations of high perceived error, start the correction process
        if (YawErrorCount > yawErrorCountLimit)
            YawCorrectionActivated = true;
        // If the perceived error becomes small, turn off the yaw correction
<<<<<<< HEAD
        if ((fabs(YawErrorAngle) < yawErrorMin) && YawCorrectionActivated) 
=======
        if ((YawErrorAngle.Abs() < yawErrorMin) && YawCorrectionActivated) 
>>>>>>> b71a796b
        {
            YawCorrectionActivated = false;
            YawErrorCount = 0;
        }
<<<<<<< HEAD
=======
        
>>>>>>> b71a796b
        // Perform the actual yaw correction, due to previously detected, large yaw error
        if (YawCorrectionActivated) 
        {
			YawCorrectionInProgress = true;
<<<<<<< HEAD
            int sign = (YawErrorAngle > 0.0f) ? 1 : -1;
            // Incrementally "unyaw" by a small step size
            Q = Quatf(Vector3f(0.0f,1.0f,0.0f), -yawRotationStep * sign) * Q;
        }
    }
}


        // This is a simple predictive filter based only on extrapolating the smoothed, current angular velocity.
        // Note that both QP (the predicted future orientation) and Q (the current orientation) are both maintained.
Quatf       SensorFusion::GetPredictedOrientation()
{		
	Lock::Locker lockScope(Handler.GetHandlerLock());
	Quatf qP = QUncorrected;
	if (EnablePrediction) {
#if 1
=======
            // Incrementally "unyaw" by a small step size
            Q = Quatf(Vector3f(0.0f,1.0f,0.0f), -yawRotationStep * YawErrorAngle.Sign()) * Q;
        }
    }
}

 
//  Simple predictive filters based on extrapolating the smoothed, current angular velocity
// or using smooth time derivative information.  The argument is the amount of time into
// the future to predict.
Quatf SensorFusion::GetPredictedOrientation(float pdt)
{		
	Lock::Locker lockScope(Handler.GetHandlerLock());
	Quatf        qP = QUncorrected;
	
    if (EnablePrediction)
    {
#if 1
		// This method assumes a constant angular velocity
>>>>>>> b71a796b
	    Vector3f angVelF  = FAngV.SavitzkyGolaySmooth8();
        float    angVelFL = angVelF.Length();
            
        if (angVelFL > 0.001f)
        {
            Vector3f    rotAxisP      = angVelF / angVelFL;  
<<<<<<< HEAD
            float       halfRotAngleP = angVelFL * PredictionDT * 0.5f;
=======
            float       halfRotAngleP = angVelFL * pdt * 0.5f;
>>>>>>> b71a796b
            float       sinaHRAP      = sin(halfRotAngleP);
		    Quatf       deltaQP(rotAxisP.x*sinaHRAP, rotAxisP.y*sinaHRAP,
                                rotAxisP.z*sinaHRAP, cos(halfRotAngleP));
            qP = QUncorrected * deltaQP;
        }
#else
<<<<<<< HEAD
        Quatd qpd = Quatd(Q.x,Q.y,Q.z,Q.w);
        int predictionStages = (int)(PredictionDT / DeltaT);
        Vector3f  aa = FAngV.SavitzkyGolayDerivative12();
        Vector3d  aad     = Vector3d(aa.x,aa.y,aa.z);
        Vector3f angVelF  = FAngV.SavitzkyGolaySmooth8();
        Vector3d  avkd    = Vector3d(angVelF.x,angVelF.y,angVelF.z);
        for (int i = 0; i < predictionStages; i++)
        {
            double angVelLengthd = avkd.Length();
            Vector3d rotAxisd      = avkd / angVelLengthd;
            double halfRotAngled = angVelLengthd * DeltaT * 0.5;
            double sinHRAd       = sin(halfRotAngled);
            Quatd  deltaQd       = Quatd(rotAxisd.x*sinHRAd, rotAxisd.y*sinHRAd, rotAxisd.z*sinHRAd,
                                         cos(halfRotAngled));
            qpd =  qpd * deltaQd;
            // Update vel
=======
		// This method estimates angular acceleration, conservatively
		OVR_ASSERT(pdt >= 0);
        int       predictionStages = (int)(pdt / PredictionTimeIncrement + 0.5f);
        Quatd     qpd        = Quatd(Q.x,Q.y,Q.z,Q.w);
        Vector3f  aa         = FAngV.SavitzkyGolayDerivative12();
        Vector3d  aad        = Vector3d(aa.x,aa.y,aa.z);
        Vector3f  angVelF    = FAngV.SavitzkyGolaySmooth8();
        Vector3d  avkd       = Vector3d(angVelF.x,angVelF.y,angVelF.z);
		Vector3d  rotAxisd   = Vector3d(0,1,0);
        for (int i = 0; i < predictionStages; i++)
        {
            double   angVelLengthd = avkd.Length();
			if (angVelLengthd > 0)
                rotAxisd = avkd / angVelLengthd;
            double   halfRotAngled = angVelLengthd * PredictionTimeIncrement * 0.5;
            double   sinHRAd       = sin(halfRotAngled);
            Quatd    deltaQd       = Quatd(rotAxisd.x*sinHRAd, rotAxisd.y*sinHRAd, rotAxisd.z*sinHRAd,
                                           cos(halfRotAngled));
            qpd = qpd * deltaQd;
            // Update angular velocity by using the angular acceleration estimate
>>>>>>> b71a796b
            avkd += aad;
        }
        qP = Quatf((float)qpd.x,(float)qpd.y,(float)qpd.z,(float)qpd.w);
#endif
	}
    return qP;
}    


<<<<<<< HEAD
Vector3f    SensorFusion::GetCalibratedMagValue(const Vector3f& rawMag) const
=======
Vector3f SensorFusion::GetCalibratedMagValue(const Vector3f& rawMag) const
>>>>>>> b71a796b
{
    Vector3f mag = rawMag;
    OVR_ASSERT(HasMagCalibration());
    mag.x += MagCalibrationMatrix.M[0][3];
    mag.y += MagCalibrationMatrix.M[1][3];
    mag.z += MagCalibrationMatrix.M[2][3];
    return mag;
}


void SensorFusion::SetMagReference(const Quatf& q, const Vector3f& rawMag) 
{
<<<<<<< HEAD
        MagRefQ = q;
        MagRefM = rawMag;

        float pitch, roll, yaw;
        Q.GetEulerAngles<Axis_X, Axis_Z, Axis_Y>(&pitch, &roll, &yaw);
        MagRefYaw = yaw;
		MagReferenced = true;
        if (MagCalibrated)
            MagReady = true;
}


float SensorFusion::AngleDifference(float theta1, float theta2)
{
    float x = theta1 - theta2;
    if (x > Math<float>::Pi)
        return x - Math<float>::TwoPi;
    if (x < -Math<float>::Pi)
        return x + Math<float>::TwoPi;
    return x;
=======
    if (MagNumReferences < MagMaxReferences)
    {
        MagRefTableQ[MagNumReferences] = q;
        MagRefTableM[MagNumReferences] = rawMag; //FRawMag.Mean();

		//LogText("Inserting reference %d\n",MagNumReferences);
        
		MagRefQ   = q;
        MagRefM   = rawMag;

        float pitch, roll, yaw;
		Quatf q2 = q;
        q2.GetEulerAngles<Axis_X, Axis_Z, Axis_Y>(&pitch, &roll, &yaw);
        MagRefTableYaw[MagNumReferences] = yaw;
		MagRefYaw = yaw;

        MagNumReferences++;

        MagHasNearbyReference = true;
    }
>>>>>>> b71a796b
}


SensorFusion::BodyFrameHandler::~BodyFrameHandler()
{
    RemoveHandlerFromDevices();
}

void SensorFusion::BodyFrameHandler::OnMessage(const Message& msg)
{
    if (msg.Type == Message_BodyFrame)
        pFusion->handleMessage(static_cast<const MessageBodyFrame&>(msg));
    if (pFusion->pDelegate)
        pFusion->pDelegate->OnMessage(msg);
}

bool SensorFusion::BodyFrameHandler::SupportsMessageType(MessageType type) const
{
    return (type == Message_BodyFrame);
}


} // namespace OVR
<|MERGE_RESOLUTION|>--- conflicted
+++ resolved
@@ -24,17 +24,6 @@
 
 SensorFusion::SensorFusion(SensorDevice* sensor)
   : Handler(getThis()), pDelegate(0),
-<<<<<<< HEAD
-    Gain(0.05f), YawMult(1), EnableGravity(true), Stage(0), DeltaT(0.001f),
-	EnablePrediction(false), PredictionDT(0.03f),
-    FRawMag(10), FAccW(20), FAngV(20),
-    TiltCondCount(0), TiltErrorAngle(0), 
-    TiltErrorAxis(0,1,0),
-    MagCondCount(0), MagReady(false), MagCalibrated(false), MagReferenced(false), 
-    MagRefQ(0, 0, 0, 1), MagRefM(0), MagRefYaw(0), YawErrorAngle(0), MagRefDistance(0.15f),
-    YawErrorCount(0), YawCorrectionActivated(false), YawCorrectionInProgress(false), 
-	EnableYawCorrection(false)
-=======
     Gain(0.05f), YawMult(1), EnableGravity(true), Stage(0), RunningTime(0), DeltaT(0.001f),
 	EnablePrediction(true), PredictionDT(0.03f), PredictionTimeIncrement(0.001f),
     FRawMag(10), FAccW(20), FAngV(20),
@@ -44,7 +33,6 @@
 	MagRefM(0), MagRefYaw(0), YawErrorAngle(0), MagRefDistance(0.5f),
     YawErrorCount(0), YawCorrectionActivated(false), YawCorrectionInProgress(false), 
 	EnableYawCorrection(false), MagNumReferences(0), MagHasNearbyReference(false)
->>>>>>> b71a796b
 {
    if (sensor)
        AttachToSensor(sensor);
@@ -92,8 +80,6 @@
 }
 
 
-<<<<<<< HEAD
-=======
     // Resets the current orientation
 void SensorFusion::Reset()
 {
@@ -105,7 +91,6 @@
 	MagNumReferences      = 0;
 	MagHasNearbyReference = false;
 }
->>>>>>> b71a796b
 
 
 void SensorFusion::handleMessage(const MessageBodyFrame& msg)
@@ -148,11 +133,7 @@
 
     // Keep track of time
     Stage++;
-<<<<<<< HEAD
-    float currentTime  = Stage * DeltaT; // Assumes uniform time spacing
-=======
     RunningTime += DeltaT;
->>>>>>> b71a796b
 
     // Insert current sensor data into filter history
     FRawMag.AddElement(RawMag);
@@ -191,11 +172,7 @@
         // Correcting for tilt error by using accelerometer data
         const float  gravityEpsilon = 0.4f;
         const float  angVelEpsilon  = 0.1f; // Relatively slow rotation
-<<<<<<< HEAD
-        const int    tiltPeriod     = 50;   // Req'd time steps of stability
-=======
         const int    tiltPeriod     = 50;   // Required time steps of stability
->>>>>>> b71a796b
         const float  maxTiltError   = 0.05f;
         const float  minTiltError   = 0.01f;
 
@@ -213,11 +190,7 @@
         if (TiltCondCount >= tiltPeriod)
         {   // Update TiltErrorEstimate
             TiltCondCount = 0;
-<<<<<<< HEAD
-            // Use an average value to reduce noice (could alternatively use an LPF)
-=======
             // Use an average value to reduce noise (could alternatively use an LPF)
->>>>>>> b71a796b
             Vector3f accWMean = FAccW.Mean();
             // Project the acceleration vector into the XZ plane
             Vector3f xzAcc = Vector3f(accWMean.x, 0.0f, accWMean.z);
@@ -237,11 +210,7 @@
         // This part performs the actual tilt correction as needed
         if (TiltErrorAngle > minTiltError) 
         {
-<<<<<<< HEAD
-            if ((TiltErrorAngle > 0.4f)&&(Stage < 8000))
-=======
             if ((TiltErrorAngle > 0.4f)&&(RunningTime < 8.0f))
->>>>>>> b71a796b
             {   // Tilt completely to correct orientation
                 Q = Quatf(TiltErrorAxis, -TiltErrorAngle) * Q;
                 TiltErrorAngle = 0.0f;
@@ -251,15 +220,9 @@
                 //LogText("Performing tilt correction  -  Angle: %f   Axis: %f %f %f\n",
                 //        TiltErrorAngle,TiltErrorAxis.x,TiltErrorAxis.y,TiltErrorAxis.z);
                 //float deltaTiltAngle = -Gain*TiltErrorAngle*0.005f;
-<<<<<<< HEAD
-                // This uses agressive correction steps while your head is moving fast
-                float deltaTiltAngle = -Gain*TiltErrorAngle*0.005f*(5.0f*angVelLength+1.0f);
-                // Incrementally "untilt" by a small step size
-=======
                 // This uses aggressive correction steps while your head is moving fast
                 float deltaTiltAngle = -Gain*TiltErrorAngle*0.005f*(5.0f*angVelLength+1.0f);
                 // Incrementally "un-tilt" by a small step size
->>>>>>> b71a796b
                 Q = Quatf(TiltErrorAxis, deltaTiltAngle) * Q;
                 TiltErrorAngle += deltaTiltAngle;
             }
@@ -282,11 +245,6 @@
     else
         MagCondCount = 0;
 
-<<<<<<< HEAD
-	YawCorrectionInProgress = false;
-    if (EnableYawCorrection && MagReady && (currentTime > 2.0f) && (MagCondCount >= magWindow) &&
-        (Q.Distance(MagRefQ) < MagRefDistance))
-=======
 	// Find, create, and utilize reference points for the magnetometer
 	// Need to be careful not to set reference points while there is significant tilt error
     if ((EnableYawCorrection && MagCalibrated)&&(RunningTime > 10.0f)&&(TiltErrorAngle < 0.2f))
@@ -327,23 +285,12 @@
 	YawCorrectionInProgress = false;
     if (EnableYawCorrection && MagCalibrated && (RunningTime > 2.0f) && (MagCondCount >= magWindow) &&
         MagHasNearbyReference)
->>>>>>> b71a796b
     {
         // Use rotational invariance to bring reference mag value into global frame
         Vector3f grefmag = MagRefQ.Rotate(GetCalibratedMagValue(MagRefM));
         // Bring current (averaged) mag reading into global frame
         Vector3f gmag = Q.Rotate(GetCalibratedMagValue(FRawMag.Mean()));
         // Calculate the reference yaw in the global frame
-<<<<<<< HEAD
-        float gryaw = atan2(grefmag.x,grefmag.z);
-        // Calculate the current yaw in the global frame
-        float gyaw = atan2(gmag.x,gmag.z);
-        //LogText("Yaw error estimate: %f\n",YawErrorAngle);
-        // The difference between reference and current yaws is the perceived error
-        YawErrorAngle = AngleDifference(gyaw,gryaw);
-        // If the perceived error is large, keep count
-        if ((fabs(YawErrorAngle) > yawErrorMax) && (!YawCorrectionActivated))
-=======
         Anglef gryaw = Anglef(atan2(grefmag.x,grefmag.z));
         // Calculate the current yaw in the global frame
         Anglef gyaw = Anglef(atan2(gmag.x,gmag.z));
@@ -353,47 +300,21 @@
         //LogText("Yaw error estimate: %f\n",YawErrorAngle.Get());
         // If the perceived error is large, keep count
         if ((YawErrorAngle.Abs() > yawErrorMax) && (!YawCorrectionActivated))
->>>>>>> b71a796b
             YawErrorCount++;
         // After enough iterations of high perceived error, start the correction process
         if (YawErrorCount > yawErrorCountLimit)
             YawCorrectionActivated = true;
         // If the perceived error becomes small, turn off the yaw correction
-<<<<<<< HEAD
-        if ((fabs(YawErrorAngle) < yawErrorMin) && YawCorrectionActivated) 
-=======
         if ((YawErrorAngle.Abs() < yawErrorMin) && YawCorrectionActivated) 
->>>>>>> b71a796b
         {
             YawCorrectionActivated = false;
             YawErrorCount = 0;
         }
-<<<<<<< HEAD
-=======
         
->>>>>>> b71a796b
         // Perform the actual yaw correction, due to previously detected, large yaw error
         if (YawCorrectionActivated) 
         {
 			YawCorrectionInProgress = true;
-<<<<<<< HEAD
-            int sign = (YawErrorAngle > 0.0f) ? 1 : -1;
-            // Incrementally "unyaw" by a small step size
-            Q = Quatf(Vector3f(0.0f,1.0f,0.0f), -yawRotationStep * sign) * Q;
-        }
-    }
-}
-
-
-        // This is a simple predictive filter based only on extrapolating the smoothed, current angular velocity.
-        // Note that both QP (the predicted future orientation) and Q (the current orientation) are both maintained.
-Quatf       SensorFusion::GetPredictedOrientation()
-{		
-	Lock::Locker lockScope(Handler.GetHandlerLock());
-	Quatf qP = QUncorrected;
-	if (EnablePrediction) {
-#if 1
-=======
             // Incrementally "unyaw" by a small step size
             Q = Quatf(Vector3f(0.0f,1.0f,0.0f), -yawRotationStep * YawErrorAngle.Sign()) * Q;
         }
@@ -413,42 +334,19 @@
     {
 #if 1
 		// This method assumes a constant angular velocity
->>>>>>> b71a796b
 	    Vector3f angVelF  = FAngV.SavitzkyGolaySmooth8();
         float    angVelFL = angVelF.Length();
             
         if (angVelFL > 0.001f)
         {
             Vector3f    rotAxisP      = angVelF / angVelFL;  
-<<<<<<< HEAD
-            float       halfRotAngleP = angVelFL * PredictionDT * 0.5f;
-=======
             float       halfRotAngleP = angVelFL * pdt * 0.5f;
->>>>>>> b71a796b
             float       sinaHRAP      = sin(halfRotAngleP);
 		    Quatf       deltaQP(rotAxisP.x*sinaHRAP, rotAxisP.y*sinaHRAP,
                                 rotAxisP.z*sinaHRAP, cos(halfRotAngleP));
             qP = QUncorrected * deltaQP;
         }
 #else
-<<<<<<< HEAD
-        Quatd qpd = Quatd(Q.x,Q.y,Q.z,Q.w);
-        int predictionStages = (int)(PredictionDT / DeltaT);
-        Vector3f  aa = FAngV.SavitzkyGolayDerivative12();
-        Vector3d  aad     = Vector3d(aa.x,aa.y,aa.z);
-        Vector3f angVelF  = FAngV.SavitzkyGolaySmooth8();
-        Vector3d  avkd    = Vector3d(angVelF.x,angVelF.y,angVelF.z);
-        for (int i = 0; i < predictionStages; i++)
-        {
-            double angVelLengthd = avkd.Length();
-            Vector3d rotAxisd      = avkd / angVelLengthd;
-            double halfRotAngled = angVelLengthd * DeltaT * 0.5;
-            double sinHRAd       = sin(halfRotAngled);
-            Quatd  deltaQd       = Quatd(rotAxisd.x*sinHRAd, rotAxisd.y*sinHRAd, rotAxisd.z*sinHRAd,
-                                         cos(halfRotAngled));
-            qpd =  qpd * deltaQd;
-            // Update vel
-=======
 		// This method estimates angular acceleration, conservatively
 		OVR_ASSERT(pdt >= 0);
         int       predictionStages = (int)(pdt / PredictionTimeIncrement + 0.5f);
@@ -469,7 +367,6 @@
                                            cos(halfRotAngled));
             qpd = qpd * deltaQd;
             // Update angular velocity by using the angular acceleration estimate
->>>>>>> b71a796b
             avkd += aad;
         }
         qP = Quatf((float)qpd.x,(float)qpd.y,(float)qpd.z,(float)qpd.w);
@@ -479,11 +376,7 @@
 }    
 
 
-<<<<<<< HEAD
-Vector3f    SensorFusion::GetCalibratedMagValue(const Vector3f& rawMag) const
-=======
 Vector3f SensorFusion::GetCalibratedMagValue(const Vector3f& rawMag) const
->>>>>>> b71a796b
 {
     Vector3f mag = rawMag;
     OVR_ASSERT(HasMagCalibration());
@@ -496,28 +389,6 @@
 
 void SensorFusion::SetMagReference(const Quatf& q, const Vector3f& rawMag) 
 {
-<<<<<<< HEAD
-        MagRefQ = q;
-        MagRefM = rawMag;
-
-        float pitch, roll, yaw;
-        Q.GetEulerAngles<Axis_X, Axis_Z, Axis_Y>(&pitch, &roll, &yaw);
-        MagRefYaw = yaw;
-		MagReferenced = true;
-        if (MagCalibrated)
-            MagReady = true;
-}
-
-
-float SensorFusion::AngleDifference(float theta1, float theta2)
-{
-    float x = theta1 - theta2;
-    if (x > Math<float>::Pi)
-        return x - Math<float>::TwoPi;
-    if (x < -Math<float>::Pi)
-        return x + Math<float>::TwoPi;
-    return x;
-=======
     if (MagNumReferences < MagMaxReferences)
     {
         MagRefTableQ[MagNumReferences] = q;
@@ -538,7 +409,6 @@
 
         MagHasNearbyReference = true;
     }
->>>>>>> b71a796b
 }
 
 
