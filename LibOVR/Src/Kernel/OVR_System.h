/************************************************************************************

PublicHeader:   OVR
Filename    :   OVR_System.h
Content     :   General kernel initialization/cleanup, including that
                of the memory allocator.
Created     :   September 19, 2012
Notes       : 

Copyright   :   Copyright 2014 Oculus VR, LLC All Rights reserved.

Licensed under the Oculus VR Rift SDK License Version 3.2 (the "License"); 
you may not use the Oculus VR Rift SDK except in compliance with the License, 
which is provided at the time of installation or download, or which 
otherwise accompanies this software in either electronic or hard copy form.

You may obtain a copy of the License at

http://www.oculusvr.com/licenses/LICENSE-3.2 

Unless required by applicable law or agreed to in writing, the Oculus VR SDK 
distributed under the License is distributed on an "AS IS" BASIS,
WITHOUT WARRANTIES OR CONDITIONS OF ANY KIND, either express or implied.
See the License for the specific language governing permissions and
limitations under the License.

************************************************************************************/

#ifndef OVR_System_h
#define OVR_System_h

#include "OVR_Allocator.h"
#include "OVR_Log.h"
#include "OVR_Atomic.h"

namespace OVR {


//-----------------------------------------------------------------------------
// SystemSingleton

// Subsystems are implemented using the Singleton pattern.
// To avoid code duplication in all the places where Singletons are defined,
// The pattern is defined once here and used everywhere.

class SystemSingletonInternal
{
    friend class System;

    SystemSingletonInternal* NextSingleton;

    // No copying allowed
    OVR_NON_COPYABLE(SystemSingletonInternal);

protected:
    SystemSingletonInternal() :
        NextSingleton(0)
    {
    }

    virtual ~SystemSingletonInternal(){}

    // Call this to register the destroy events
    // Destroy callbacks will be called in the reverse order they were registered
    // Note: As a rule of thumb, call this at the end of the singleton class constructor.
    void PushDestroyCallbacks();

    // Required: Invoked when the System object is shutting down
    // Called after threads are stopped
    // Called before Log, Allocator, and Timer subsystems are stopped
    // Listeners are called in the opposite order they were registered
    virtual void OnSystemDestroy() = 0;

    // Called just before waiting for threads to die
    // Listeners are called in the opposite order they were registered
    // Useful to start terminating threads at the right time
    // Note: The singleton must not delete itself here.
    virtual void OnThreadDestroy() {}
};

// Singletons derive from this class
template<class T>
class SystemSingletonBase : public SystemSingletonInternal
{
    static AtomicPtr<T> SingletonInstance;
    static T* SlowGetInstance();

protected:
    ~SystemSingletonBase()
    {
        // Make sure the instance gets set to zero on dtor
        if (SingletonInstance == this)
            SingletonInstance = 0;
    }

public:
    static OVR_FORCE_INLINE T* GetInstance()
    {
        // Fast version
        // Note: The singleton instance is stored in an AtomicPtr<> to allow it to be accessed
        // atomically from multiple threads without locks.
        T* instance = SingletonInstance;
        return instance ? instance : SlowGetInstance();
    }
};

// For reference, see N3337 14.5.1.3 (Static data members of class templates):
template<class T> OVR::AtomicPtr<T> OVR::SystemSingletonBase<T>::SingletonInstance;

// Place this in the singleton class in the header file
#define OVR_DECLARE_SINGLETON(T) \
    friend class OVR::SystemSingletonBase<T>; \
private: \
    T(); \
    virtual ~T(); \
    virtual void OnSystemDestroy();

// Place this in the singleton class source file
#define OVR_DEFINE_SINGLETON(T) \
    namespace OVR { \
    template<> T* SystemSingletonBase<T>::SlowGetInstance() \
    { \
        static OVR::Lock lock; \
        OVR::Lock::Locker locker(&lock); \
        if (!SingletonInstance) SingletonInstance = new T; \
        return SingletonInstance; \
    } \
    }


// ***** System Core Initialization class

// System initialization must take place before any other OVR_Kernel objects are used;
// this is done my calling System::Init(). Among other things, this is necessary to
// initialize the memory allocator. Similarly, System::Destroy must be
// called before program exist for proper cleanup. Both of these tasks can be achieved by
// simply creating System object first, allowing its constructor/destructor do the work.

// TBD: Require additional System class for Oculus Rift API?

class System
{
public:
    // System constructor expects allocator to be specified, if it is being substituted.
    System(Log* log = Log::ConfigureDefaultLog(LogMask_Debug),
           Allocator* palloc = DefaultAllocator::InitSystemSingleton())
    {
        Init(log, palloc);
    }
    ~System()
    {
        Destroy();
    }

	static void OVR_CDECL DirectDisplayInitialize();
<<<<<<< HEAD
=======
    static bool OVR_CDECL DirectDisplayEnabled();
>>>>>>> 445caedf

    // Returns 'true' if system was properly initialized.
    static bool OVR_CDECL IsInitialized();

    // Initializes System core.  Users can override memory implementation by passing
    // a different Allocator here.
    static void OVR_CDECL Init(Log* log = Log::ConfigureDefaultLog(LogMask_Debug),
                               Allocator *palloc = DefaultAllocator::InitSystemSingleton());

	// De-initializes System more, finalizing the threading system and destroying
    // the global memory allocator.
    static void OVR_CDECL Destroy();
};


} // namespace OVR

#endif<|MERGE_RESOLUTION|>--- conflicted
+++ resolved
@@ -153,10 +153,7 @@
     }
 
 	static void OVR_CDECL DirectDisplayInitialize();
-<<<<<<< HEAD
-=======
     static bool OVR_CDECL DirectDisplayEnabled();
->>>>>>> 445caedf
 
     // Returns 'true' if system was properly initialized.
     static bool OVR_CDECL IsInitialized();
