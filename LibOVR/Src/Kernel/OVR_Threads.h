/************************************************************************************

PublicHeader:   None
Filename    :   OVR_Threads.h
Content     :   Contains thread-related (safe) functionality
Created     :   September 19, 2012
Notes       : 

Copyright   :   Copyright 2014 Oculus VR, LLC All Rights reserved.

Licensed under the Oculus VR Rift SDK License Version 3.2 (the "License"); 
you may not use the Oculus VR Rift SDK except in compliance with the License, 
which is provided at the time of installation or download, or which 
otherwise accompanies this software in either electronic or hard copy form.

You may obtain a copy of the License at

http://www.oculusvr.com/licenses/LICENSE-3.2 

Unless required by applicable law or agreed to in writing, the Oculus VR SDK 
distributed under the License is distributed on an "AS IS" BASIS,
WITHOUT WARRANTIES OR CONDITIONS OF ANY KIND, either express or implied.
See the License for the specific language governing permissions and
limitations under the License.

************************************************************************************/
#ifndef OVR_Threads_h
#define OVR_Threads_h

#include "OVR_Types.h"
#include "OVR_Atomic.h"
#include "OVR_RefCount.h"
#include "OVR_Array.h"

// Defines the infinite wait delay timeout
#define OVR_WAIT_INFINITE 0xFFFFFFFF

// To be defined in the project configuration options
#ifdef OVR_ENABLE_THREADS


namespace OVR {

//-----------------------------------------------------------------------------------
// ****** Declared classes

// Declared with thread support only
class   Mutex;
class   WaitCondition;
class   Event;
// Implementation forward declarations
class MutexImpl;
class WaitConditionImpl;



//-----------------------------------------------------------------------------------
// ***** Mutex

// Mutex class represents a system Mutex synchronization object that provides access 
// serialization between different threads, allowing one thread mutually exclusive access 
// to a resource. Mutex is more heavy-weight then Lock, but supports WaitCondition.

class Mutex
{
    friend class WaitConditionImpl;    
    friend class MutexImpl;

    MutexImpl  *pImpl; 

public:
    // Constructor/destructor
    Mutex(bool recursive = 1);
    ~Mutex();

    // Locking functions
    void  DoLock();
    bool  TryLock();
    void  Unlock();

    // Returns 1 if the mutes is currently locked by another thread
    // Returns 0 if the mutex is not locked by another thread, and can therefore be acquired. 
    bool  IsLockedByAnotherThread();
    
    // Locker class; Used for automatic locking of a mutex withing scope    
    class Locker
    {
    public:
        Mutex *pMutex;
        Locker(Mutex *pmutex)
            { pMutex = pmutex; pMutex->DoLock(); }
        ~Locker()
            { pMutex->Unlock(); }
    };
};


//-----------------------------------------------------------------------------------
// ***** WaitCondition

/*
    WaitCondition is a synchronization primitive that can be used to implement what is known as a monitor.
    Dependent threads wait on a wait condition by calling Wait(), and get woken up by other threads that
    call Notify() or NotifyAll().

    The unique feature of this class is that it provides an atomic way of first releasing a Mutex, and then 
    starting a wait on a wait condition. If both the mutex and the wait condition are associated with the same
    resource, this ensures that any condition checked for while the mutex was locked does not change before
    the wait on the condition is actually initiated.
*/

class WaitCondition
{
    friend class WaitConditionImpl;
    // Internal implementation structure
    WaitConditionImpl *pImpl;

public:
    // Constructor/destructor
    WaitCondition();
    ~WaitCondition();

    // Release mutex and wait for condition. The mutex is re-aquired after the wait.
    // Delay is specified in milliseconds (1/1000 of a second).
    bool    Wait(Mutex *pmutex, unsigned delay = OVR_WAIT_INFINITE);

    // Notify a condition, releasing at one object waiting
    void    Notify();
    // Notify a condition, releasing all objects waiting
    void    NotifyAll();
};


//-----------------------------------------------------------------------------------
// ***** Event

// Event is a wait-able synchronization object similar to Windows event.
// Event can be waited on until it's signaled by another thread calling
// either SetEvent or PulseEvent.

class Event
{
    // Event state, its mutex and the wait condition
    volatile bool   State;
    volatile bool   Temporary;  
    mutable Mutex   StateMutex;
    WaitCondition   StateWaitCondition;

    void updateState(bool newState, bool newTemp, bool mustNotify);

public:    
    Event(bool setInitially = 0) : State(setInitially), Temporary(false) { }
    ~Event() { }

    // Wait on an event condition until it is set
    // Delay is specified in milliseconds (1/1000 of a second).
    bool  Wait(unsigned delay = OVR_WAIT_INFINITE);
    
    // Set an event, releasing objects waiting on it
    void  SetEvent()
    { updateState(true, false, true); }

    // Reset an event, un-signaling it
    void  ResetEvent()
    { updateState(false, false, false); }

    // Set and then reset an event once a waiter is released.
    // If threads are already waiting, they will be notified and released
    // If threads are not waiting, the event is set until the first thread comes in
    void  PulseEvent()
    { updateState(true, true, true); }
};


//-----------------------------------------------------------------------------------
// ***** Thread class

// ThreadHandle is a handle to a thread, which on some platforms (e.g. Windows) is 
// different from ThreadId. On Unix platforms, a ThreadHandle is the same as a 
// ThreadId and is pthread_t.
typedef void* ThreadHandle;

// ThreadId uniquely identifies a thread; returned by Windows GetCurrentThreadId(), 
// Unix pthread_self() and Thread::GetThreadId.
typedef void* ThreadId;


// *** Thread flags

// Indicates that the thread is has been started, i.e. Start method has been called, and threads
// OnExit() method has not yet been called/returned.
#define OVR_THREAD_STARTED               0x01
// This flag is set once the thread has ran, and finished.
#define OVR_THREAD_FINISHED              0x02
// This flag is set temporarily if this thread was started suspended. It is used internally.
#define OVR_THREAD_START_SUSPENDED       0x08
// This flag is used to ask a thread to exit. Message driven threads will usually check this flag
// and finish once it is set.
#define OVR_THREAD_EXIT                  0x10


class Thread : public RefCountBase<Thread>
{ // NOTE: Waitable must be the first base since it implements RefCountImpl.    
public:
    // *** Callback functions, can be used instead of overriding Run

    // Run function prototypes.    
    // Thread function and user handle passed to it, executed by the default
    // Thread::Run implementation if not null.
    typedef int (*ThreadFn)(Thread *pthread, void* h);
    
    // Thread ThreadFunction1 is executed if not 0, otherwise ThreadFunction2 is tried
    ThreadFn    ThreadFunction;    
    // User handle passes to a thread
    void*       UserHandle;

    // Thread state to start a thread with
    enum ThreadState
    {
        NotRunning  = 0,
        Running     = 1,
        Suspended   = 2
    };

    // Thread priority
    enum ThreadPriority
    {
        CriticalPriority,
        HighestPriority,
        AboveNormalPriority,
        NormalPriority,
        BelowNormalPriority,
        LowestPriority,
        IdlePriority,
    };

    // Thread constructor parameters
    struct CreateParams
    {
        CreateParams(ThreadFn func = 0, void* hand = 0, size_t ssize = 128 * 1024, 
                     int proc = -1, ThreadState state = NotRunning, ThreadPriority prior = NormalPriority)
                     : threadFunction(func), userHandle(hand), stackSize(ssize), 
                       processor(proc), initialState(state), priority(prior) {}
        ThreadFn       threadFunction;   // Thread function
        void*          userHandle;       // User handle passes to a thread
        size_t         stackSize;        // Thread stack size
        int            processor;        // Thread hardware processor
        ThreadState    initialState;     // 
        ThreadPriority priority;         // Thread priority
    };


    // *** Constructors

    // A default constructor always creates a thread in NotRunning state, because
    // the derived class has not yet been initialized. The derived class can call Start explicitly.
    // "processor" parameter specifies which hardware processor this thread will be run on. 
    // -1 means OS decides this. Implemented only on Win32
    Thread(size_t stackSize = 128 * 1024, int processor = -1);
    // Constructors that initialize the thread with a pointer to function.
    // An option to start a thread is available, but it should not be used if classes are derived from Thread.
    // "processor" parameter specifies which hardware processor this thread will be run on. 
    // -1 means OS decides this. Implemented only on Win32
    Thread(ThreadFn threadFunction, void*  userHandle = 0, size_t stackSize = 128 * 1024,
           int processor = -1, ThreadState initialState = NotRunning);
    // Constructors that initialize the thread with a create parameters structure.
    explicit Thread(const CreateParams& params);

    // Destructor.
    virtual ~Thread();

    // Waits for all Threads to finish; should be called only from the root
    // application thread. Once this function returns, we know that all other
    // thread's references to Thread object have been released.
    static  void OVR_CDECL FinishAllThreads();


    // *** Overridable Run function for thread processing

    // - returning from this method will end the execution of the thread
    // - return value is usually 0 for success 
    virtual int   Run();
    // Called after return/exit function
    virtual void  OnExit();


    // *** Thread management

    // Starts the thread if its not already running
    // - internally sets up the threading and calls Run()
    // - initial state can either be Running or Suspended, NotRunning will just fail and do nothing
    // - returns the exit code
    virtual bool  Start(ThreadState initialState = Running);

    // Quits with an exit code
    virtual void  Exit(int exitCode=0);

    // Suspend the thread until resumed
    // Returns 1 for success, 0 for failure.
    bool  Suspend();
    // Resumes currently suspended thread
    // Returns 1 for success, 0 for failure.
    bool  Resume();

    // Static function to return a pointer to the current thread
    //static Thread* GetThread();


    // *** Thread status query functions

    bool          GetExitFlag() const;
    void          SetExitFlag(bool exitFlag);

    // Determines whether the thread was running and is now finished
    bool          IsFinished() const;
    // Determines if the thread is currently suspended
    bool          IsSuspended() const;
    // Returns current thread state
    ThreadState   GetThreadState() const;

    // Wait for thread to finish for a maxmimum number of milliseconds
    // For maxWaitMs = 0 it simply polls and then returns if the thread is not finished
    // For maxWaitMs < 0 it will wait forever
    bool          Join(int maxWaitMs = -1) const;

    // Returns the number of available CPUs on the system 
    static int    GetCPUCount();

    // Returns the thread exit code. Exit code is initialized to 0,
    // and set to the return value if Run function after the thread is finished.
    inline int    GetExitCode() const { return ExitCode; }
    // Returns an OS handle 
#if defined(OVR_OS_MS)
    void*          GetOSHandle() const { return ThreadHandle; }
#else
    pthread_t      GetOSHandle() const { return ThreadHandle; }
#endif

#if defined(OVR_OS_MS)
    ThreadId       GetThreadId() const { return IdValue; }
#else
    ThreadId       GetThreadId() const { return (ThreadId)GetOSHandle(); }
#endif

    // Returns the platform-specific equivalent const that corresponds to the given ThreadPriority. 
    static int            GetOSPriority(ThreadPriority);
    static ThreadPriority GetOVRPriority(int osPriority); // May return a value outside the ThreadPriority enum range in unusual cases.

    // Gets this instance's priority.
    ThreadPriority GetPriority();

    // Gets the current thread's priority.
    static ThreadPriority GetCurrentPriority();

    // Sets this instance's thread's priority.
    // Some platforms (e.g. Unix) don't let you set thread priorities unless you have root privileges/
    bool SetPriority(ThreadPriority);

    // Sets the current thread's priority.
    static bool SetCurrentPriority(ThreadPriority);

    // *** Sleep

    // Sleep secs seconds
    static bool    Sleep(unsigned secs);
    // Sleep msecs milliseconds
    static bool    MSleep(unsigned msecs);


    // *** Debugging functionality
<<<<<<< HEAD
    virtual void    SetThreadName( const char* name );
=======
    virtual void    SetThreadName(const char* name);
    static void     SetThreadName(const char* name, ThreadId threadId);
    static void     SetCurrentThreadName(const char* name);

    static void     GetThreadName(char* name, size_t nameCapacity, ThreadId threadId);
    static void     GetCurrentThreadName(char* name, size_t nameCapacity);
>>>>>>> 445caedf

private:
#if defined(OVR_OS_WIN32)
    friend unsigned WINAPI Thread_Win32StartFn(void *phandle);
#elif defined(OVR_OS_MS) // Any other Microsoft OS...
    friend DWORD WINAPI Thread_Win32StartFn(void *phandle);
#else
    friend void *Thread_PthreadStartFn(void * phandle);

    static int            InitAttr;
    static pthread_attr_t Attr;
#endif

protected:    
    // Thread state flags
    AtomicInt<uint32_t>   ThreadFlags;
    AtomicInt<int32_t>   SuspendCount;
    size_t              StackSize;

    // Hardware processor which this thread is running on.
    int            Processor;
    ThreadPriority Priority;

#if defined(OVR_OS_MS)
    void*               ThreadHandle;
    volatile ThreadId   IdValue;

    // System-specific cleanup function called from destructor
    void                CleanupSystemThread();

#else
    pthread_t           ThreadHandle;
#endif

    // Exit code of the thread, as returned by Run.
    int                 ExitCode;

    // Internal run function.
    int                 PRun();    
    // Finishes the thread and releases internal reference to it.
    void                FinishAndRelease();

    void                Init(const CreateParams& params);

    // Protected copy constructor
    Thread(const Thread &source) : RefCountBase<Thread>() { OVR_UNUSED(source); }

};

// Returns the unique Id of a thread it is called on, intended for
// comparison purposes.
ThreadId GetCurrentThreadId();


} // OVR

#endif // OVR_ENABLE_THREADS
#endif // OVR_Threads_h<|MERGE_RESOLUTION|>--- conflicted
+++ resolved
@@ -368,16 +368,12 @@
 
 
     // *** Debugging functionality
-<<<<<<< HEAD
-    virtual void    SetThreadName( const char* name );
-=======
     virtual void    SetThreadName(const char* name);
     static void     SetThreadName(const char* name, ThreadId threadId);
     static void     SetCurrentThreadName(const char* name);
 
     static void     GetThreadName(char* name, size_t nameCapacity, ThreadId threadId);
     static void     GetCurrentThreadName(char* name, size_t nameCapacity);
->>>>>>> 445caedf
 
 private:
 #if defined(OVR_OS_WIN32)
