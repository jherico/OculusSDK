--- conflicted
+++ resolved
@@ -914,8 +914,6 @@
 
         if(sysctlbyname("hw.logicalcpu", &cpuCount, &len, NULL, 0) != 0) 
             cpuCount = 1;
-<<<<<<< HEAD
-=======
 
         return cpuCount;
 
@@ -943,35 +941,8 @@
         // Else we can possibly save this name and set it later when the thread starts.
     #endif
 }
->>>>>>> 445caedf
-
-        return cpuCount;
-
-<<<<<<< HEAD
-    #else // Linux, Android
-
-        // Alternative: read /proc/cpuinfo
-        #ifdef _SC_NPROCESSORS_ONLN
-            return (int)sysconf(_SC_NPROCESSORS_ONLN);
-        #else
-            return 1;
-        #endif
-    #endif
-}
-
-
-#if defined (OVR_OS_MAC)
-void    Thread::SetThreadName( const char* name )
-{
-    pthread_setname_np( name );
-}
-#else
-void    Thread::SetThreadName( const char* name )
-{
-    pthread_setname_np( pthread_self(), name );
-}
-#endif
-=======
+
+
 void Thread::SetThreadName(const char* name, ThreadId threadId)
 {
     #if defined (OVR_OS_APPLE)
@@ -1000,7 +971,6 @@
     pthread_getname_np((pthread_t)threadId, name, nameCapacity);
 }
 
->>>>>>> 445caedf
 
 void Thread::GetCurrentThreadName(char* name, size_t nameCapacity)
 {
