--- conflicted
+++ resolved
@@ -42,10 +42,7 @@
 // Stack of destroy listeners (push/pop semantics)
 static SystemSingletonInternal *SystemShutdownListenerStack = 0;
 static Lock stackLock;
-<<<<<<< HEAD
-=======
 static bool DisplayShimInitialized = false;
->>>>>>> 445caedf
 
 void SystemSingletonInternal::PushDestroyCallbacks()
 {
@@ -73,11 +70,6 @@
 
 	bool anyExtendedRifts = anyRiftsInExtendedMode() || Display::InCompatibilityMode( false );
 	
-<<<<<<< HEAD
-	Win32::DisplayShim::GetInstance().Initialize(anyExtendedRifts);
-#endif
-}
-=======
     DisplayShimInitialized = Win32::DisplayShim::GetInstance().Initialize(anyExtendedRifts);
 #endif
 }
@@ -86,7 +78,6 @@
 {
     return DisplayShimInitialized;
 }
->>>>>>> 445caedf
 
 // Initializes System core, installing allocator.
 void System::Init(Log* log, Allocator *palloc)
