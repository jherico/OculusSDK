--- conflicted
+++ resolved
@@ -29,13 +29,9 @@
 
 #if defined (OVR_OS_WIN32)
 #include <windows.h>
-<<<<<<< HEAD
-#pragma comment(lib, "winmm.lib")
-=======
 #elif defined(OVR_OS_ANDROID)
 #include <time.h>
 #include <android/log.h>
->>>>>>> f28388ff
 
 #else
 #include <sys/time.h>
