--- conflicted
+++ resolved
@@ -162,8 +162,6 @@
 #endif
 }
 
-<<<<<<< HEAD
-=======
 
 // Acts the same as the strlcpy function. 
 // Copies src to dest, 0-terminating even if it involves truncating the write.
@@ -200,7 +198,6 @@
 size_t OVR_CDECL OVR_strlcat(char* dest, const char* src, size_t destsize);
 
 
->>>>>>> 445caedf
 inline char* OVR_CDECL OVR_strncpy(char* dest, size_t destsize, const char* src, size_t count)
 {
 #if defined(OVR_MSVC_SAFESTRING)
