/************************************************************************************

Filename    :   OVR_OSX_HMDDevice.cpp
Content     :   OSX Interface to HMD - detects HMD display
Created     :   September 21, 2012
Authors     :   Michael Antonov

Copyright   :   Copyright 2012 Oculus VR, Inc. All Rights reserved.

Use of this software is subject to the terms of the Oculus license
agreement provided at the time of installation or download, or which
otherwise accompanies this software in either electronic or hard copy form.

*************************************************************************************/

#include "OVR_OSX_HMDDevice.h"
#include <CoreGraphics/CGDirectDisplay.h>
#include <CoreGraphics/CGDisplayConfiguration.h>
#include <CoreFoundation/CoreFoundation.h>
#include <CoreFoundation/CFString.h>
#include <IOKit/graphics/IOGraphicsLib.h>

namespace OVR { namespace OSX {

//-------------------------------------------------------------------------------------

HMDDeviceCreateDesc::HMDDeviceCreateDesc(DeviceFactory* factory, 
                                         UInt32 vend, UInt32 prod, const String& displayDeviceName, long dispId)
        : DeviceCreateDesc(factory, Device_HMD),
          DisplayDeviceName(displayDeviceName),
          DesktopX(0), DesktopY(0), Contents(0),
          HResolution(0), VResolution(0), HScreenSize(0), VScreenSize(0),
          DisplayId(dispId)
{
    /* //??????????
    char idstring[9];
    idstring[0] = 'A'-1+((vend>>10) & 31);
    idstring[1] = 'A'-1+((vend>>5) & 31);
    idstring[2] = 'A'-1+((vend>>0) & 31);
    snprintf(idstring+3, 5, "%04d", prod);
    DeviceId = idstring;*/
    DeviceId = DisplayDeviceName;
}

HMDDeviceCreateDesc::HMDDeviceCreateDesc(const HMDDeviceCreateDesc& other)
        : DeviceCreateDesc(other.pFactory, Device_HMD),
          DeviceId(other.DeviceId), DisplayDeviceName(other.DisplayDeviceName),
          DesktopX(other.DesktopX), DesktopY(other.DesktopY), Contents(other.Contents),
          HResolution(other.HResolution), VResolution(other.VResolution),
          HScreenSize(other.HScreenSize), VScreenSize(other.VScreenSize),
          DisplayId(other.DisplayId)
{
}

HMDDeviceCreateDesc::MatchResult HMDDeviceCreateDesc::MatchDevice(const DeviceCreateDesc& other,
                                                                  DeviceCreateDesc** pcandidate) const
{
    if ((other.Type != Device_HMD) || (other.pFactory != pFactory))
        return Match_None;

    // There are several reasons we can come in here:
    //   a) Matching this HMD Monitor created desc to OTHER HMD Monitor desc
    //          - Require exact device DeviceId/DeviceName match
    //   b) Matching SensorDisplayInfo created desc to OTHER HMD Monitor desc
    //          - This DeviceId is empty; becomes candidate
    //   c) Matching this HMD Monitor created desc to SensorDisplayInfo desc
    //          - This other.DeviceId is empty; becomes candidate

    const HMDDeviceCreateDesc& s2 = (const HMDDeviceCreateDesc&) other;

    if ((DeviceId == s2.DeviceId) &&
        (DisplayId == s2.DisplayId))
    {
        // Non-null DeviceId may match while size is different if screen size was overwritten
        // by SensorDisplayInfo in prior iteration.
        if (!DeviceId.IsEmpty() ||
             ((HScreenSize == s2.HScreenSize) &&
              (VScreenSize == s2.VScreenSize)) )
        {            
            *pcandidate = 0;
            return Match_Found;
        }
    }


    // DisplayInfo takes precedence, although we try to match it first.
    if ((HResolution == s2.HResolution) &&
        (VResolution == s2.VResolution) &&
        (HScreenSize == s2.HScreenSize) &&
        (VScreenSize == s2.VScreenSize))
    {
        if (DeviceId.IsEmpty() && !s2.DeviceId.IsEmpty())
        {
            *pcandidate = const_cast<DeviceCreateDesc*>((const DeviceCreateDesc*)this);
            return Match_Candidate;
        }

        *pcandidate = 0;
        return Match_Found;
    }    
    
    // SensorDisplayInfo may override resolution settings, so store as candidiate.
    if (s2.DeviceId.IsEmpty() && s2.DisplayId == 0)
    {        
        *pcandidate = const_cast<DeviceCreateDesc*>((const DeviceCreateDesc*)this);        
        return Match_Candidate;
    }
    // OTHER HMD Monitor desc may initialize DeviceName/Id
    else if (DeviceId.IsEmpty() && DisplayId == 0)
    {
        *pcandidate = const_cast<DeviceCreateDesc*>((const DeviceCreateDesc*)this);        
        return Match_Candidate;
    }
    
    return Match_None;
}


bool HMDDeviceCreateDesc::UpdateMatchedCandidate(const DeviceCreateDesc& other, bool* newDeviceFlag)
{
    // This candidate was the the "best fit" to apply sensor DisplayInfo to.
    OVR_ASSERT(other.Type == Device_HMD);
    
    const HMDDeviceCreateDesc& s2 = (const HMDDeviceCreateDesc&) other;

    // Force screen size on resolution from SensorDisplayInfo.
    // We do this because USB detection is more reliable as compared to HDMI EDID,
    // which may be corrupted by splitter reporting wrong monitor 
    if (s2.DeviceId.IsEmpty() && s2.DisplayId == 0)
    {
        // disconnected HMD: replace old descriptor by the 'fake' one.
        HScreenSize = s2.HScreenSize;
        VScreenSize = s2.VScreenSize;
        Contents |= Contents_Screen;

        if (s2.Contents & HMDDeviceCreateDesc::Contents_Distortion)
        {
            memcpy(DistortionK, s2.DistortionK, sizeof(float)*4);
            Contents |= Contents_Distortion;
        }
        DeviceId          = s2.DeviceId;
        DisplayId         = s2.DisplayId;
        DisplayDeviceName = s2.DisplayDeviceName;
        if (newDeviceFlag) *newDeviceFlag = true;
    }
    else if (DeviceId.IsEmpty())
    {
        // This branch is executed when 'fake' HMD descriptor is being replaced by
        // the real one.
        DeviceId          = s2.DeviceId;
        DisplayId         = s2.DisplayId;
        DisplayDeviceName = s2.DisplayDeviceName;
        if (newDeviceFlag) *newDeviceFlag = true;
    }
    else
    {
        if (newDeviceFlag) *newDeviceFlag = false;
    }

    return true;
}

    
//-------------------------------------------------------------------------------------


//-------------------------------------------------------------------------------------
// ***** HMDDeviceFactory

HMDDeviceFactory HMDDeviceFactory::Instance;

void HMDDeviceFactory::EnumerateDevices(EnumerateVisitor& visitor)
{
    CGDirectDisplayID Displays[32];
    uint32_t NDisplays = 0;
    CGGetOnlineDisplayList(32, Displays, &NDisplays);

    for (int i = 0; i < NDisplays; i++)
    {
        io_service_t port = CGDisplayIOServicePort(Displays[i]);
        CFDictionaryRef DispInfo = IODisplayCreateInfoDictionary(port, kIODisplayMatchingInfo);

        uint32_t vendor = CGDisplayVendorNumber(Displays[i]);
        uint32_t product = CGDisplayModelNumber(Displays[i]);
        unsigned mwidth = (unsigned)CGDisplayPixelsWide(Displays[i]);
        unsigned mheight = (unsigned)CGDisplayPixelsHigh(Displays[i]);
        CGRect desktop = CGDisplayBounds(Displays[i]);
        
        if (vendor == 16082 && product == 1)
        {
            char idstring[9];
            idstring[0] = 'A'-1+((vendor>>10) & 31);
            idstring[1] = 'A'-1+((vendor>>5) & 31);
            idstring[2] = 'A'-1+((vendor>>0) & 31);
            snprintf(idstring+3, 5, "%04d", product);

            HMDDeviceCreateDesc hmdCreateDesc(this, vendor, product, idstring, Displays[i]);
            
<<<<<<< HEAD
            if (hmdCreateDesc.Is7Inch())
            {
                // Physical dimension of SLA screen.
                hmdCreateDesc.SetScreenParameters(desktop.origin.x, desktop.origin.y, mwidth, mheight, 0.14976f, 0.0936f);
            }
            else
            {
                hmdCreateDesc.SetScreenParameters(desktop.origin.x, desktop.origin.y, mwidth, mheight, 0.12096f, 0.0756f);
            }
=======
			if (product == 2)
			{
                hmdCreateDesc.SetScreenParameters(desktop.origin.x, desktop.origin.y,
                                                  mwidth, mheight, 0.12096f, 0.06804f);
			}
			else
			{
				if (hmdCreateDesc.Is7Inch())
				{
					// Physical dimension of SLA screen.
					hmdCreateDesc.SetScreenParameters(desktop.origin.x, desktop.origin.y,
                                                      mwidth, mheight, 0.14976f, 0.0936f);
				}
				else
				{
					hmdCreateDesc.SetScreenParameters(desktop.origin.x, desktop.origin.y,
                                                      mwidth, mheight, 0.12096f, 0.0756f);
				}
			}

>>>>>>> b71a796b
            OVR_DEBUG_LOG_TEXT(("DeviceManager - HMD Found %x:%x\n", vendor, product));
            
            // Notify caller about detected device. This will call EnumerateAddDevice
            // if the this is the first time device was detected.
            visitor.Visit(hmdCreateDesc);
        }
        CFRelease(DispInfo);
    }
}

DeviceBase* HMDDeviceCreateDesc::NewDeviceInstance()
{
    return new HMDDevice(this);
}

bool HMDDeviceCreateDesc::Is7Inch() const
{
    return (strstr(DeviceId.ToCStr(), "OVR0001") != 0) || (Contents & Contents_7Inch);
}

<<<<<<< HEAD
=======
Profile* HMDDeviceCreateDesc::GetProfileAddRef() const
{
    // Create device may override profile name, so get it from there is possible.
    ProfileManager* profileManager = GetManagerImpl()->GetProfileManager();
    ProfileType     profileType    = GetProfileType();
    const char *    profileName    = pDevice ?
                        ((HMDDevice*)pDevice)->GetProfileName() :
                        profileManager->GetDefaultProfileName(profileType);

    return profileName ?
        profileManager->LoadProfile(profileType, profileName) :
        profileManager->GetDeviceDefaultProfile(profileType);
}

>>>>>>> b71a796b
bool HMDDeviceCreateDesc::GetDeviceInfo(DeviceInfo* info) const
{
    if ((info->InfoClassType != Device_HMD) &&
        (info->InfoClassType != Device_None))
        return false;

    bool is7Inch = Is7Inch();

    OVR_strcpy(info->ProductName,  DeviceInfo::MaxNameLength,
<<<<<<< HEAD
               is7Inch ? "Oculus Rift DK1" : "Oculus Rift DK1-Prototype");
=======
               is7Inch ? "Oculus Rift DK1" :
			   ((HResolution >= 1920) ? "Oculus Rift DK HD" : "Oculus Rift DK1-Prototype") );
>>>>>>> b71a796b
    OVR_strcpy(info->Manufacturer, DeviceInfo::MaxNameLength, "Oculus VR");
    info->Type    = Device_HMD;
    info->Version = 0;

    // Display detection.
    if (info->InfoClassType == Device_HMD)
    {
        HMDInfo* hmdInfo = static_cast<HMDInfo*>(info);

        hmdInfo->DesktopX               = DesktopX;
        hmdInfo->DesktopY               = DesktopY;
        hmdInfo->HResolution            = HResolution;
        hmdInfo->VResolution            = VResolution;
        hmdInfo->HScreenSize            = HScreenSize;
        hmdInfo->VScreenSize            = VScreenSize;
        hmdInfo->VScreenCenter          = VScreenSize * 0.5f;
        hmdInfo->InterpupillaryDistance = 0.064f;  // Default IPD; should be configurable.
        hmdInfo->LensSeparationDistance = 0.0635f;
<<<<<<< HEAD
=======

        // Obtain IPD from profile.
        Ptr<Profile> profile = *GetProfileAddRef();

        if (profile)
        {
            hmdInfo->InterpupillaryDistance = profile->GetIPD();
            // TBD: Switch on EyeCup type.
        }
>>>>>>> b71a796b
        
        if (Contents & Contents_Distortion)
        {
            memcpy(hmdInfo->DistortionK, DistortionK, sizeof(float)*4);
        }
        else
        {
            if (is7Inch)
            {
                // 7" screen.
                hmdInfo->DistortionK[0]        = 1.0f;
                hmdInfo->DistortionK[1]        = 0.22f;
                hmdInfo->DistortionK[2]        = 0.24f;
<<<<<<< HEAD
                hmdInfo->EyeToScreenDistance   = 0.041f;

                hmdInfo->ChromaAbCorrection[0] = 0.996f;
                hmdInfo->ChromaAbCorrection[1] = -0.004f;
                hmdInfo->ChromaAbCorrection[2] = 1.014f;
                hmdInfo->ChromaAbCorrection[3] = 0.0f;
=======
                hmdInfo->EyeToScreenDistance   = 0.041f;                
>>>>>>> b71a796b
            }
            else
            {
                hmdInfo->DistortionK[0]        = 1.0f;
                hmdInfo->DistortionK[1]        = 0.18f;
                hmdInfo->DistortionK[2]        = 0.115f;
<<<<<<< HEAD
                hmdInfo->EyeToScreenDistance   = 0.0387f;
            }
=======

                if (HResolution == 1920)
                    hmdInfo->EyeToScreenDistance = 0.040f;
                else
                    hmdInfo->EyeToScreenDistance = 0.0387f;
            }

            hmdInfo->ChromaAbCorrection[0] = 0.996f;
            hmdInfo->ChromaAbCorrection[1] = -0.004f;
            hmdInfo->ChromaAbCorrection[2] = 1.014f;
            hmdInfo->ChromaAbCorrection[3] = 0.0f;
>>>>>>> b71a796b
        }

        OVR_strcpy(hmdInfo->DisplayDeviceName, sizeof(hmdInfo->DisplayDeviceName),
                   DisplayDeviceName.ToCStr());
        hmdInfo->DisplayId = DisplayId;
    }

    return true;
}

//-------------------------------------------------------------------------------------
// ***** HMDDevice

HMDDevice::HMDDevice(HMDDeviceCreateDesc* createDesc)
    : OVR::DeviceImpl<OVR::HMDDevice>(createDesc, 0)
{
}
HMDDevice::~HMDDevice()
{
}

bool HMDDevice::Initialize(DeviceBase* parent)
{
    pParent = parent;
<<<<<<< HEAD
=======

    // Initialize user profile to default for device.
    ProfileManager* profileManager = GetManager()->GetProfileManager();    
    ProfileName = profileManager->GetDefaultProfileName(getDesc()->GetProfileType());

>>>>>>> b71a796b
    return true;
}
void HMDDevice::Shutdown()
{
<<<<<<< HEAD
    pParent.Clear();
}

=======
    ProfileName.Clear();
    pCachedProfile.Clear();
    pParent.Clear();
}

Profile* HMDDevice::GetProfile() const
{    
    if (!pCachedProfile)
        pCachedProfile = *getDesc()->GetProfileAddRef();
    return pCachedProfile.GetPtr();
}

const char* HMDDevice::GetProfileName() const
{
    return ProfileName.ToCStr();
}

bool HMDDevice::SetProfileName(const char* name)
{
    pCachedProfile.Clear();
    if (!name)
    {
        ProfileName.Clear();
        return 0;
    }
    if (GetManager()->GetProfileManager()->HasProfile(getDesc()->GetProfileType(), name))
    {
        ProfileName = name;
        return true;
    }
    return false;
}

>>>>>>> b71a796b
OVR::SensorDevice* HMDDevice::GetSensor()
{
    // Just return first sensor found since we have no way to match it yet.
    OVR::SensorDevice* sensor = GetManager()->EnumerateDevices<SensorDevice>().CreateDevice();
    if (sensor)
        sensor->SetCoordinateFrame(SensorDevice::Coord_HMD);
    return sensor;
}


}} // namespace OVR::OSX

<|MERGE_RESOLUTION|>--- conflicted
+++ resolved
@@ -196,17 +196,6 @@
 
             HMDDeviceCreateDesc hmdCreateDesc(this, vendor, product, idstring, Displays[i]);
             
-<<<<<<< HEAD
-            if (hmdCreateDesc.Is7Inch())
-            {
-                // Physical dimension of SLA screen.
-                hmdCreateDesc.SetScreenParameters(desktop.origin.x, desktop.origin.y, mwidth, mheight, 0.14976f, 0.0936f);
-            }
-            else
-            {
-                hmdCreateDesc.SetScreenParameters(desktop.origin.x, desktop.origin.y, mwidth, mheight, 0.12096f, 0.0756f);
-            }
-=======
 			if (product == 2)
 			{
                 hmdCreateDesc.SetScreenParameters(desktop.origin.x, desktop.origin.y,
@@ -227,7 +216,6 @@
 				}
 			}
 
->>>>>>> b71a796b
             OVR_DEBUG_LOG_TEXT(("DeviceManager - HMD Found %x:%x\n", vendor, product));
             
             // Notify caller about detected device. This will call EnumerateAddDevice
@@ -248,8 +236,6 @@
     return (strstr(DeviceId.ToCStr(), "OVR0001") != 0) || (Contents & Contents_7Inch);
 }
 
-<<<<<<< HEAD
-=======
 Profile* HMDDeviceCreateDesc::GetProfileAddRef() const
 {
     // Create device may override profile name, so get it from there is possible.
@@ -264,7 +250,6 @@
         profileManager->GetDeviceDefaultProfile(profileType);
 }
 
->>>>>>> b71a796b
 bool HMDDeviceCreateDesc::GetDeviceInfo(DeviceInfo* info) const
 {
     if ((info->InfoClassType != Device_HMD) &&
@@ -274,12 +259,8 @@
     bool is7Inch = Is7Inch();
 
     OVR_strcpy(info->ProductName,  DeviceInfo::MaxNameLength,
-<<<<<<< HEAD
-               is7Inch ? "Oculus Rift DK1" : "Oculus Rift DK1-Prototype");
-=======
                is7Inch ? "Oculus Rift DK1" :
 			   ((HResolution >= 1920) ? "Oculus Rift DK HD" : "Oculus Rift DK1-Prototype") );
->>>>>>> b71a796b
     OVR_strcpy(info->Manufacturer, DeviceInfo::MaxNameLength, "Oculus VR");
     info->Type    = Device_HMD;
     info->Version = 0;
@@ -298,8 +279,6 @@
         hmdInfo->VScreenCenter          = VScreenSize * 0.5f;
         hmdInfo->InterpupillaryDistance = 0.064f;  // Default IPD; should be configurable.
         hmdInfo->LensSeparationDistance = 0.0635f;
-<<<<<<< HEAD
-=======
 
         // Obtain IPD from profile.
         Ptr<Profile> profile = *GetProfileAddRef();
@@ -309,7 +288,6 @@
             hmdInfo->InterpupillaryDistance = profile->GetIPD();
             // TBD: Switch on EyeCup type.
         }
->>>>>>> b71a796b
         
         if (Contents & Contents_Distortion)
         {
@@ -323,26 +301,13 @@
                 hmdInfo->DistortionK[0]        = 1.0f;
                 hmdInfo->DistortionK[1]        = 0.22f;
                 hmdInfo->DistortionK[2]        = 0.24f;
-<<<<<<< HEAD
-                hmdInfo->EyeToScreenDistance   = 0.041f;
-
-                hmdInfo->ChromaAbCorrection[0] = 0.996f;
-                hmdInfo->ChromaAbCorrection[1] = -0.004f;
-                hmdInfo->ChromaAbCorrection[2] = 1.014f;
-                hmdInfo->ChromaAbCorrection[3] = 0.0f;
-=======
                 hmdInfo->EyeToScreenDistance   = 0.041f;                
->>>>>>> b71a796b
             }
             else
             {
                 hmdInfo->DistortionK[0]        = 1.0f;
                 hmdInfo->DistortionK[1]        = 0.18f;
                 hmdInfo->DistortionK[2]        = 0.115f;
-<<<<<<< HEAD
-                hmdInfo->EyeToScreenDistance   = 0.0387f;
-            }
-=======
 
                 if (HResolution == 1920)
                     hmdInfo->EyeToScreenDistance = 0.040f;
@@ -354,7 +319,6 @@
             hmdInfo->ChromaAbCorrection[1] = -0.004f;
             hmdInfo->ChromaAbCorrection[2] = 1.014f;
             hmdInfo->ChromaAbCorrection[3] = 0.0f;
->>>>>>> b71a796b
         }
 
         OVR_strcpy(hmdInfo->DisplayDeviceName, sizeof(hmdInfo->DisplayDeviceName),
@@ -379,23 +343,15 @@
 bool HMDDevice::Initialize(DeviceBase* parent)
 {
     pParent = parent;
-<<<<<<< HEAD
-=======
 
     // Initialize user profile to default for device.
     ProfileManager* profileManager = GetManager()->GetProfileManager();    
     ProfileName = profileManager->GetDefaultProfileName(getDesc()->GetProfileType());
 
->>>>>>> b71a796b
     return true;
 }
 void HMDDevice::Shutdown()
 {
-<<<<<<< HEAD
-    pParent.Clear();
-}
-
-=======
     ProfileName.Clear();
     pCachedProfile.Clear();
     pParent.Clear();
@@ -429,7 +385,6 @@
     return false;
 }
 
->>>>>>> b71a796b
 OVR::SensorDevice* HMDDevice::GetSensor()
 {
     // Just return first sensor found since we have no way to match it yet.
