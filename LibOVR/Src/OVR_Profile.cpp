--- conflicted
+++ resolved
@@ -228,31 +228,6 @@
         if (profileItem == NULL)
             break;
 
-<<<<<<< HEAD
-        const char*   deviceName  = 0;
-        bool          deviceFound = false;
-        Ptr<Profile>  profile     = *CreateProfileObject(profileName, device, &deviceName);
-
-        // Read the base profile fields.
-        if (profile)
-        {
-            while (item = profileItem->GetNextItem(item), item)
-            {
-                if (item->Type != JSON_Object)
-                {
-                    profile->ParseProperty(item->Name, item->Value);
-                }
-                else
-                {   // Search for the matching device to get device specific fields
-                    if (!deviceFound && OVR_strcmp(item->Name, deviceName) == 0)
-                    {
-                        deviceFound = true;
-
-                        for (JSON* deviceItem = item->GetFirstItem(); deviceItem;
-                             deviceItem = item->GetNextItem(deviceItem))
-                        {
-                            profile->ParseProperty(deviceItem->Name, deviceItem->Value);
-=======
         if (profileItem->Name == "Profile")
         {
             // Read the required Name field
@@ -292,7 +267,6 @@
                             {
                                 profile->ParseProperty(deviceItem->Name, deviceItem->Value);
                             }
->>>>>>> 881daef0
                         }
                     }
                 }
