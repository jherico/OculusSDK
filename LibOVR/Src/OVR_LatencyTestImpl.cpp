--- conflicted
+++ resolved
@@ -20,11 +20,7 @@
 //-------------------------------------------------------------------------------------
 // ***** Oculus Latency Tester specific packet data structures
 
-<<<<<<< HEAD
 enum {
-=======
-enum {    
->>>>>>> b71a796b
     LatencyTester_VendorId  = Oculus_VendorId,
     LatencyTester_ProductId = 0x0101,
 };
@@ -81,11 +77,7 @@
 
         SampleCount		= buffer[1];
         Timestamp		= DecodeUInt16(buffer + 2);
-<<<<<<< HEAD
-
-=======
-        
->>>>>>> b71a796b
+
         for (UByte i = 0; i < SampleCount; i++)
         {
             UnpackSamples(buffer + 4 + (3 * i),  &Samples[i].Value[0], &Samples[i].Value[1], &Samples[i].Value[2]);
@@ -101,11 +93,7 @@
     LatencyTestSamples        Samples;
 };
 
-<<<<<<< HEAD
 bool DecodeLatencyTestSamplesMessage(LatencyTestSamplesMessage* message, const UByte* buffer, int size)
-=======
-bool DecodeLatencyTestSamplesMessage(LatencyTestSamplesMessage* message, UByte* buffer, int size)
->>>>>>> b71a796b
 {
     memset(message, 0, sizeof(LatencyTestSamplesMessage));
 
@@ -158,11 +146,7 @@
     LatencyTestColorDetected  ColorDetected;
 };
 
-<<<<<<< HEAD
 bool DecodeLatencyTestColorDetectedMessage(LatencyTestColorDetectedMessage* message, const UByte* buffer, int size)
-=======
-bool DecodeLatencyTestColorDetectedMessage(LatencyTestColorDetectedMessage* message, UByte* buffer, int size)
->>>>>>> b71a796b
 {
     memset(message, 0, sizeof(LatencyTestColorDetectedMessage));
 
@@ -211,11 +195,7 @@
     LatencyTestStarted  TestStarted;
 };
 
-<<<<<<< HEAD
 bool DecodeLatencyTestStartedMessage(LatencyTestStartedMessage* message, const UByte* buffer, int size)
-=======
-bool DecodeLatencyTestStartedMessage(LatencyTestStartedMessage* message, UByte* buffer, int size)
->>>>>>> b71a796b
 {
     memset(message, 0, sizeof(LatencyTestStartedMessage));
 
@@ -262,11 +242,7 @@
     LatencyTestButton         Button;
 };
 
-<<<<<<< HEAD
 bool DecodeLatencyTestButtonMessage(LatencyTestButtonMessage* message, const UByte* buffer, int size)
-=======
-bool DecodeLatencyTestButtonMessage(LatencyTestButtonMessage* message, UByte* buffer, int size)
->>>>>>> b71a796b
 {
     memset(message, 0, sizeof(LatencyTestButtonMessage));
 
@@ -326,17 +302,10 @@
     enum  { PacketSize = 4 };
     UByte   Buffer[PacketSize];
 
-<<<<<<< HEAD
-    OVR::LatencyTestCalibrate  Calibrate;
-
-    LatencyTestCalibrateImpl(const OVR::LatencyTestCalibrate& calibrate)
-        : Calibrate(calibrate)
-=======
     Color CalibrationColor;
-    
+
     LatencyTestCalibrateImpl(const Color& calibrationColor)
         : CalibrationColor(calibrationColor)
->>>>>>> b71a796b
     {
         Pack();
     }
@@ -344,28 +313,16 @@
     void Pack()
     {
         Buffer[0] = 7;
-<<<<<<< HEAD
-		Buffer[1] = Calibrate.Value.R;
-		Buffer[2] = Calibrate.Value.G;
-		Buffer[3] = Calibrate.Value.B;
-=======
 		Buffer[1] = CalibrationColor.R;
 		Buffer[2] = CalibrationColor.G;
 		Buffer[3] = CalibrationColor.B;
->>>>>>> b71a796b
     }
 
     void Unpack()
     {
-<<<<<<< HEAD
-        Calibrate.Value.R = Buffer[1];
-        Calibrate.Value.G = Buffer[2];
-        Calibrate.Value.B = Buffer[3];
-=======
         CalibrationColor.R = Buffer[1];
         CalibrationColor.G = Buffer[2];
         CalibrationColor.B = Buffer[3];
->>>>>>> b71a796b
     }
 };
 
@@ -374,17 +331,10 @@
     enum  { PacketSize = 6 };
     UByte   Buffer[PacketSize];
 
-<<<<<<< HEAD
-    OVR::LatencyTestStartTest  StartTest;
-
-    LatencyTestStartTestImpl(const OVR::LatencyTestStartTest& startTest)
-        : StartTest(startTest)
-=======
     Color TargetColor;
 
     LatencyTestStartTestImpl(const Color& targetColor)
         : TargetColor(targetColor)
->>>>>>> b71a796b
     {
         Pack();
     }
@@ -396,29 +346,17 @@
         Buffer[0] = 8;
 		Buffer[1] = UByte(commandID  & 0xFF);
 		Buffer[2] = UByte(commandID >> 8);
-<<<<<<< HEAD
-		Buffer[3] = StartTest.TargetValue.R;
-		Buffer[4] = StartTest.TargetValue.G;
-		Buffer[5] = StartTest.TargetValue.B;
-=======
 		Buffer[3] = TargetColor.R;
 		Buffer[4] = TargetColor.G;
 		Buffer[5] = TargetColor.B;
->>>>>>> b71a796b
     }
 
     void Unpack()
     {
 //      UInt16 commandID = Buffer[1] | (UInt16(Buffer[2]) << 8);
-<<<<<<< HEAD
-        StartTest.TargetValue.R = Buffer[3];
-        StartTest.TargetValue.G = Buffer[4];
-        StartTest.TargetValue.B = Buffer[5];
-=======
         TargetColor.R = Buffer[3];
         TargetColor.G = Buffer[4];
         TargetColor.B = Buffer[5];
->>>>>>> b71a796b
     }
 };
 
@@ -469,11 +407,7 @@
         void operator = (const LatencyTestEnumerator&) { }
 
         DeviceFactory*     pFactory;
-<<<<<<< HEAD
         EnumerateVisitor&  ExternalVisitor;
-=======
-        EnumerateVisitor&  ExternalVisitor;   
->>>>>>> b71a796b
     public:
         LatencyTestEnumerator(DeviceFactory* factory, EnumerateVisitor& externalVisitor)
             : pFactory(factory), ExternalVisitor(externalVisitor) { }
@@ -498,17 +432,10 @@
 
 bool LatencyTestDeviceFactory::MatchVendorProduct(UInt16 vendorId, UInt16 productId) const
 {
-<<<<<<< HEAD
     return ((vendorId == LatencyTester_VendorId) && (productId == LatencyTester_ProductId));
 }
 
 bool LatencyTestDeviceFactory::DetectHIDDevice(DeviceManager* pdevMgr,
-=======
-    return ((vendorId == LatencyTester_VendorId) && (productId == LatencyTester_ProductId));                
-}
-
-bool LatencyTestDeviceFactory::DetectHIDDevice(DeviceManager* pdevMgr, 
->>>>>>> b71a796b
                                                const HIDDeviceDesc& desc)
 {
     if (MatchVendorProduct(desc.VendorId, desc.ProductId))
@@ -559,11 +486,7 @@
 LatencyTestDeviceImpl::~LatencyTestDeviceImpl()
 {
     // Check that Shutdown() was called.
-<<<<<<< HEAD
     OVR_ASSERT(!pCreateDesc->pDevice);
-=======
-    OVR_ASSERT(!pCreateDesc->pDevice);    
->>>>>>> b71a796b
 }
 
 // Internal creation APIs.
@@ -579,17 +502,12 @@
 }
 
 void LatencyTestDeviceImpl::Shutdown()
-<<<<<<< HEAD
-{
-=======
-{   
->>>>>>> b71a796b
+{
     HIDDeviceImpl<OVR::LatencyTestDevice>::Shutdown();
 
     LogText("OVR::LatencyTestDevice - Closed '%s'\n", getHIDDesc()->Path.ToCStr());
 }
 
-<<<<<<< HEAD
 void LatencyTestDeviceImpl::OnInputReport(const UByte* pData, UInt32 length)
 {
 
@@ -598,16 +516,6 @@
     {
         LatencyTestSamplesMessage message;
         if (DecodeLatencyTestSamplesMessage(&message, pData, length))
-=======
-void LatencyTestDeviceImpl::OnInputReport(UByte* pData, UInt32 length)
-{
-    
-    bool processed = false;
-    if (!processed)
-    {
-        LatencyTestSamplesMessage message; 
-        if (DecodeLatencyTestSamplesMessage(&message, pData, length))     
->>>>>>> b71a796b
         {
             processed = true;
             onLatencyTestSamplesMessage(&message);
@@ -616,13 +524,8 @@
 
     if (!processed)
     {
-<<<<<<< HEAD
         LatencyTestColorDetectedMessage message;
         if (DecodeLatencyTestColorDetectedMessage(&message, pData, length))
-=======
-        LatencyTestColorDetectedMessage message; 
-        if (DecodeLatencyTestColorDetectedMessage(&message, pData, length))     
->>>>>>> b71a796b
         {
             processed = true;
             onLatencyTestColorDetectedMessage(&message);
@@ -631,13 +534,8 @@
 
     if (!processed)
     {
-<<<<<<< HEAD
         LatencyTestStartedMessage message;
         if (DecodeLatencyTestStartedMessage(&message, pData, length))
-=======
-        LatencyTestStartedMessage message; 
-        if (DecodeLatencyTestStartedMessage(&message, pData, length))     
->>>>>>> b71a796b
         {
             processed = true;
             onLatencyTestStartedMessage(&message);
@@ -646,13 +544,8 @@
 
     if (!processed)
     {
-<<<<<<< HEAD
         LatencyTestButtonMessage message;
         if (DecodeLatencyTestButtonMessage(&message, pData, length))
-=======
-        LatencyTestButtonMessage message; 
-        if (DecodeLatencyTestButtonMessage(&message, pData, length))     
->>>>>>> b71a796b
         {
             processed = true;
             onLatencyTestButtonMessage(&message);
@@ -661,11 +554,7 @@
 }
 
 bool LatencyTestDeviceImpl::SetConfiguration(const OVR::LatencyTestConfiguration& configuration, bool waitFlag)
-<<<<<<< HEAD
-{
-=======
-{  
->>>>>>> b71a796b
+{
     bool                result = false;
     ThreadCommandQueue* queue = GetManagerImpl()->GetThreadQueue();
 
@@ -676,15 +565,9 @@
             return queue->PushCall(this, &LatencyTestDeviceImpl::setConfiguration, configuration);
         }
 
-<<<<<<< HEAD
         if (!queue->PushCallAndWaitResult(  this,
             &LatencyTestDeviceImpl::setConfiguration,
             &result,
-=======
-        if (!queue->PushCallAndWaitResult(  this, 
-            &LatencyTestDeviceImpl::setConfiguration,
-            &result, 
->>>>>>> b71a796b
             configuration))
         {
             return false;
@@ -703,11 +586,7 @@
 }
 
 bool LatencyTestDeviceImpl::GetConfiguration(OVR::LatencyTestConfiguration* configuration)
-<<<<<<< HEAD
-{
-=======
-{  
->>>>>>> b71a796b
+{
     bool result = false;
 
 	ThreadCommandQueue* pQueue = this->GetManagerImpl()->GetThreadQueue();
@@ -730,34 +609,20 @@
     return false;
 }
 
-<<<<<<< HEAD
-bool LatencyTestDeviceImpl::SetCalibrate(const OVR::LatencyTestCalibrate& calibrate, bool waitFlag)
-=======
 bool LatencyTestDeviceImpl::SetCalibrate(const Color& calibrationColor, bool waitFlag)
->>>>>>> b71a796b
 {
     bool                result = false;
     ThreadCommandQueue* queue = GetManagerImpl()->GetThreadQueue();
 
     if (!waitFlag)
     {
-<<<<<<< HEAD
-        return queue->PushCall(this, &LatencyTestDeviceImpl::setCalibrate, calibrate);
+        return queue->PushCall(this, &LatencyTestDeviceImpl::setCalibrate, calibrationColor);
     }
 
     if (!queue->PushCallAndWaitResult(  this,
                                         &LatencyTestDeviceImpl::setCalibrate,
                                         &result,
-                                        calibrate))
-=======
-        return queue->PushCall(this, &LatencyTestDeviceImpl::setCalibrate, calibrationColor);
-    }
-
-    if (!queue->PushCallAndWaitResult(  this, 
-                                        &LatencyTestDeviceImpl::setCalibrate,
-                                        &result, 
                                         calibrationColor))
->>>>>>> b71a796b
     {
         return false;
     }
@@ -765,39 +630,6 @@
     return result;
 }
 
-<<<<<<< HEAD
-bool LatencyTestDeviceImpl::setCalibrate(const OVR::LatencyTestCalibrate& calibrate)
-{
-    LatencyTestCalibrateImpl ltc(calibrate);
-    return GetInternalDevice()->SetFeatureReport(ltc.Buffer, LatencyTestCalibrateImpl::PacketSize);
-}
-
-bool LatencyTestDeviceImpl::GetCalibrate(OVR::LatencyTestCalibrate* calibrate)
-{
-    bool result = false;
-
-	ThreadCommandQueue* pQueue = this->GetManagerImpl()->GetThreadQueue();
-    if (!pQueue->PushCallAndWaitResult(this, &LatencyTestDeviceImpl::getCalibrate, &result, calibrate))
-        return false;
-
-    return result;
-}
-
-bool LatencyTestDeviceImpl::getCalibrate(OVR::LatencyTestCalibrate* calibrate)
-{
-    LatencyTestCalibrateImpl ltc(*calibrate);
-    if (GetInternalDevice()->GetFeatureReport(ltc.Buffer, LatencyTestCalibrateImpl::PacketSize))
-    {
-        ltc.Unpack();
-        *calibrate = ltc.Calibrate;
-        return true;
-    }
-
-    return false;
-}
-
-bool LatencyTestDeviceImpl::SetStartTest(const OVR::LatencyTestStartTest& start, bool waitFlag)
-=======
 bool LatencyTestDeviceImpl::setCalibrate(const Color& calibrationColor)
 {
     LatencyTestCalibrateImpl ltc(calibrationColor);
@@ -805,30 +637,19 @@
 }
 
 bool LatencyTestDeviceImpl::SetStartTest(const Color& targetColor, bool waitFlag)
->>>>>>> b71a796b
 {
     bool                result = false;
     ThreadCommandQueue* queue = GetManagerImpl()->GetThreadQueue();
 
     if (!waitFlag)
     {
-<<<<<<< HEAD
-        return queue->PushCall(this, &LatencyTestDeviceImpl::setStartTest, start);
+        return queue->PushCall(this, &LatencyTestDeviceImpl::setStartTest, targetColor);
     }
 
     if (!queue->PushCallAndWaitResult(  this,
                                         &LatencyTestDeviceImpl::setStartTest,
                                         &result,
-                                        start))
-=======
-        return queue->PushCall(this, &LatencyTestDeviceImpl::setStartTest, targetColor);
-    }
-
-    if (!queue->PushCallAndWaitResult(  this, 
-                                        &LatencyTestDeviceImpl::setStartTest,
-                                        &result, 
                                         targetColor))
->>>>>>> b71a796b
     {
         return false;
     }
@@ -836,15 +657,9 @@
     return result;
 }
 
-<<<<<<< HEAD
-bool LatencyTestDeviceImpl::setStartTest(const OVR::LatencyTestStartTest& start)
-{
-    LatencyTestStartTestImpl ltst(start);
-=======
 bool LatencyTestDeviceImpl::setStartTest(const Color& targetColor)
 {
     LatencyTestStartTestImpl ltst(targetColor);
->>>>>>> b71a796b
     return GetInternalDevice()->SetFeatureReport(ltst.Buffer, LatencyTestStartTestImpl::PacketSize);
 }
 
@@ -858,15 +673,9 @@
         return queue->PushCall(this, &LatencyTestDeviceImpl::setDisplay, display);
     }
 
-<<<<<<< HEAD
     if (!queue->PushCallAndWaitResult(  this,
                                         &LatencyTestDeviceImpl::setDisplay,
                                         &result,
-=======
-    if (!queue->PushCallAndWaitResult(  this, 
-                                        &LatencyTestDeviceImpl::setDisplay,
-                                        &result, 
->>>>>>> b71a796b
                                         display))
     {
         return false;
@@ -891,20 +700,12 @@
 
     // Call OnMessage() within a lock to avoid conflicts with handlers.
     Lock::Locker scopeLock(HandlerRef.GetLock());
-<<<<<<< HEAD
-
-=======
-  
->>>>>>> b71a796b
+
     if (HandlerRef.GetHandler())
     {
         MessageLatencyTestSamples samples(this);
         for (UByte i = 0; i < s.SampleCount; i++)
-<<<<<<< HEAD
-        {
-=======
-        {            
->>>>>>> b71a796b
+        {
             samples.Samples.PushBack(Color(s.Samples[i].Value[0], s.Samples[i].Value[1], s.Samples[i].Value[2]));
         }
 
