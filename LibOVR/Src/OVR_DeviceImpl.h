/************************************************************************************

Filename    :   OVR_DeviceImpl.h
Content     :   Partial back-end independent implementation of Device interfaces
Created     :   October 10, 2012
Authors     :   Michael Antonov

Copyright   :   Copyright 2012 Oculus VR, Inc. All Rights reserved.

Use of this software is subject to the terms of the Oculus license
agreement provided at the time of installation or download, or which
otherwise accompanies this software in either electronic or hard copy form.

*************************************************************************************/

#ifndef OVR_DeviceImpl_h
#define OVR_DeviceImpl_h

#include "OVR_Device.h"
#include "Kernel/OVR_Atomic.h"
#include "Kernel/OVR_Log.h"
#include "Kernel/OVR_System.h"

#include "Kernel/OVR_Threads.h"
#include "OVR_ThreadCommandQueue.h"
#include "OVR_HIDDevice.h"

namespace OVR {
    
class DeviceManagerImpl;
class DeviceFactory;

enum
{
    Oculus_VendorId = 0x2833
};

//-------------------------------------------------------------------------------------
// Globally shared Lock implementation used for MessageHandlers.

class SharedLock
{    
public:
<<<<<<< HEAD
=======
    SharedLock() : UseCount(0) {}
>>>>>>> b71a796b

    Lock* GetLockAddRef();
    void  ReleaseLock(Lock* plock);
   
private:
    Lock* toLock() { return (Lock*)Buffer; }

    // UseCount and max alignment.
    volatile int    UseCount;
    UInt64          Buffer[(sizeof(Lock)+sizeof(UInt64)-1)/sizeof(UInt64)];
};


// Wrapper for MessageHandler that includes synchronization logic.
// References to MessageHandlers are organized in a list to allow for them to
// easily removed with MessageHandler::RemoveAllHandlers.
class MessageHandlerRef : public ListNode<MessageHandlerRef>
{    
public:
    MessageHandlerRef(DeviceBase* device);
    ~MessageHandlerRef();

    void SetHandler(MessageHandler* hander);

    // Not-thread-safe version
    void SetHandler_NTS(MessageHandler* hander);
    
    void Call(const Message& msg)
    {
        Lock::Locker lockScope(pLock);
        if (pHandler)
            pHandler->OnMessage(msg);
    }

    Lock*           GetLock() const { return pLock; }

    // GetHandler() is not thread safe if used out of order across threads; nothing can be done
    // about that.
    MessageHandler* GetHandler() const { return pHandler; }
    DeviceBase*     GetDevice() const  { return pDevice; }

private:
    Lock*           pLock;   // Cached global handler lock.
    DeviceBase*     pDevice;
    MessageHandler* pHandler;
};



//-------------------------------------------------------------------------------------

// DeviceManagerLock is a synchronization lock used by DeviceManager for Devices
// and is allocated separately for potentially longer lifetime.
// 
// DeviceManagerLock is used for all of the following:
//  - Adding/removing devices
//  - Reporting manager lifetime (pManager != 0) for DeviceHandles
//  - Protecting device creation/shutdown.

class DeviceManagerLock : public RefCountBase<DeviceManagerLock>
{
public:
    Lock                CreateLock;
    DeviceManagerImpl*  pManager;

    DeviceManagerLock() : pManager(0) { }
};


// DeviceCreateDesc provides all of the information needed to create any device, a derived
// instance of this class is created by DeviceFactory during enumeration.
//   - DeviceCreateDesc may or may not be a part of DeviceManager::Devices list (check pNext != 0).
//   - Referenced and kept alive by DeviceHandle.

class DeviceCreateDesc : public ListNode<DeviceCreateDesc>, public NewOverrideBase
{    
    void operator = (const DeviceCreateDesc&) { } // Assign not supported; suppress MSVC warning.
public:
    DeviceCreateDesc(DeviceFactory* factory, DeviceType type)
        : pFactory(factory), Type(type), pLock(0), HandleCount(0), pDevice(0), Enumerated(true)
    {
        pNext = pPrev = 0;
    }

    virtual ~DeviceCreateDesc()
    {
        OVR_ASSERT(!pDevice);
        if (pNext)        
            RemoveNode();
    }

<<<<<<< HEAD
    DeviceManagerImpl* GetManagerImpl() { return pLock->pManager; }
    Lock*              GetLock() const  { return &pLock->CreateLock; }
=======
    DeviceManagerImpl* GetManagerImpl() const { return pLock->pManager; }
    Lock*              GetLock() const        { return &pLock->CreateLock; }
>>>>>>> b71a796b

    // DeviceCreateDesc reference counting is tied to Devices list management,
    // see comments for HandleCount.
    void AddRef();
    void Release();


    // *** Device creation/matching Interface


    // Cloning copies us to an allocated object when new device is enumerated.
    virtual DeviceCreateDesc* Clone() const = 0;
    // Creates a new device instance without Initializing it; the
    // later is done my Initialize()/Shutdown() methods of the device itself.
    virtual DeviceBase*       NewDeviceInstance() = 0;
    // Override to return device-specific info.
    virtual bool              GetDeviceInfo(DeviceInfo* info) const = 0;


    enum MatchResult
    {
        Match_None,
        Match_Found,
        Match_Candidate
    };

    // Override to return Match_Found if descriptor matches our device.
    // Match_Candidate can be returned, with pcandicate update, if this may be a match
    // but more searching is necessary. If this is the case UpdateMatchedCandidate will be called.
    virtual MatchResult       MatchDevice(const DeviceCreateDesc& other,
                                          DeviceCreateDesc** pcandidate) const = 0;
    
    // Called for matched candidate after all potential matches are iterated.
    // Used to update HMDevice creation arguments from Sensor.
    // Optional return param 'newDeviceFlag' will be set to true if the 
    // 'desc' refers to a new device; false, otherwise.
    // Return 'false' to create new object, 'true' if done with this argument.
    virtual bool              UpdateMatchedCandidate(
        const DeviceCreateDesc& desc, bool* newDeviceFlag = NULL) 
    { OVR_UNUSED2(desc, newDeviceFlag); return false; }

    // Matches HID device to the descriptor.
    virtual bool              MatchHIDDevice(const HIDDeviceDesc&) const { return false; }

    // Matches device by path.
    virtual bool              MatchDevice(const String& /*path*/) { return false; }
//protected:
    DeviceFactory* const        pFactory;
    const DeviceType            Type;

    // List in which this descriptor lives. pList->CreateLock required if added/removed.
    Ptr<DeviceManagerLock>      pLock;    

    // Strong references to us: Incremented by Device, DeviceHandles & Enumerators.
    // May be 0 if device not created and there are no handles.
    // Following transitions require pList->CreateLock:
    //  {1 -> 0}: May delete & remove handle if no longer available.
    //  {0 -> 1}: Device creation is only possible if manager is still alive.
    AtomicInt<UInt32>           HandleCount;
    // If not null, points to our created device instance. Modified during lock only.
    DeviceBase*                 pDevice;
    // True if device is marked as available during enumeration.
    bool                        Enumerated;
};



// Common data present in the implementation of every DeviceBase.
// Injected by DeviceImpl.
class DeviceCommon
{
public:
    AtomicInt<UInt32>      RefCount;
    Ptr<DeviceCreateDesc>  pCreateDesc;
    Ptr<DeviceBase>        pParent;
    MessageHandlerRef      HandlerRef;

    DeviceCommon(DeviceCreateDesc* createDesc, DeviceBase* device, DeviceBase* parent)
        : RefCount(1), pCreateDesc(createDesc), pParent(parent), HandlerRef(device)
    {
    }

    // Device reference counting delegates to Manager thread to actually kill devices.
    void DeviceAddRef();
    void DeviceRelease();

    Lock* GetLock() const { return pCreateDesc->GetLock(); }

    virtual bool Initialize(DeviceBase* parent) = 0;
    virtual void Shutdown() = 0;
};


//-------------------------------------------------------------------------------------
// DeviceImpl address DeviceRecord implementation to a device base class B.
// B must be derived form DeviceBase.

template<class B>
class DeviceImpl : public B, public DeviceCommon
{
public:
    DeviceImpl(DeviceCreateDesc* createDesc, DeviceBase* parent)
        : DeviceCommon(createDesc, getThis(), parent)        
    {
    }

	// Convenience method to avoid manager access typecasts.
    DeviceManagerImpl*  GetManagerImpl() const      { return pCreateDesc->pLock->pManager; }

    // Inline to avoid warnings.
    DeviceImpl*         getThis()                   { return this; }

    // Common implementation delegate to avoid virtual inheritance and dynamic casts.
    virtual DeviceCommon* getDeviceCommon() const   { return (DeviceCommon*)this; }

    /*
    virtual void            AddRef()                                   { pCreateDesc->DeviceAddRef(); }
    virtual void            Release()                                  { pCreateDesc->DeviceRelease(); }
    virtual DeviceBase*     GetParent() const                          { return pParent.GetPtr(); } 
    virtual DeviceManager*  GetManager() const                         { return pCreateDesc->pLock->pManager;}
    virtual void            SetMessageHandler(MessageHandler* handler) { HanderRef.SetHandler(handler); }
    virtual MessageHandler* GetMessageHandler() const                  { return HanderRef.GetHandler(); }
    virtual DeviceType      GetType() const                            { return pCreateDesc->Type; }
    virtual DeviceType      GetType() const                            { return pCreateDesc->Type; }
    */
};


//-------------------------------------------------------------------------------------
// ***** DeviceFactory

// DeviceFactory is maintained in DeviceManager for each separately-enumerable
// device type; factories allow separation of unrelated enumeration code.

class DeviceFactory : public ListNode<DeviceFactory>, public NewOverrideBase
{    
public:

    DeviceFactory() : pManager(0)
    {
        pNext = pPrev = 0;
    }
    virtual ~DeviceFactory() { }

    DeviceManagerImpl* GetManagerImpl() { return pManager; }

    // Notifiers called when we are added to/removed from a device.
    virtual bool AddedToManager(DeviceManagerImpl* manager)
    {
        OVR_ASSERT(pManager == 0);
        pManager = manager;
        return true;
    }

    virtual void RemovedFromManager()
    {
        pManager = 0;
    }


    // *** Device Enumeration/Creation Support
    
    // Passed to EnumerateDevices to be informed of every device detected.
    class EnumerateVisitor
    {
    public:        
        virtual void Visit(const DeviceCreateDesc& createDesc) = 0;
    };

    // Enumerates factory devices by notifying EnumerateVisitor about every
    // device that is present.
    virtual void EnumerateDevices(EnumerateVisitor& visitor) = 0;

    // Matches vendorId/productId pair with the factory; returns 'true'
    // if the factory can handle the device.
    virtual bool MatchVendorProduct(UInt16 vendorId, UInt16 productId) const
    {
        OVR_UNUSED2(vendorId, productId);
        return false;
    }

    // Detects the HID device and adds the DeviceCreateDesc into Devices list, if
    // the device belongs to this factory. Returns 'false', if not.
    virtual bool DetectHIDDevice(DeviceManager* pdevMgr, const HIDDeviceDesc& desc)
    {
        OVR_UNUSED2(pdevMgr, desc);
        return false;
    }
    
protected:
    DeviceManagerImpl* pManager;
};


//-------------------------------------------------------------------------------------
// ***** DeviceManagerImpl

// DeviceManagerImpl is a partial default DeviceManager implementation that
// maintains a list of devices and supports their enumeration.

class DeviceManagerImpl : public DeviceImpl<OVR::DeviceManager>, public ThreadCommandQueue
{
public:
    DeviceManagerImpl();
    ~DeviceManagerImpl();

    // Constructor helper function to create Descriptor and manager lock during initialization.
    static DeviceCreateDesc* CreateManagerDesc();

    // DeviceManagerImpl provides partial implementation of Initialize/Shutdown that must
    // be called by the platform-specific derived class.
    virtual bool Initialize(DeviceBase* parent);
    virtual void Shutdown();

<<<<<<< HEAD
=======

    // Every DeviceManager has an associated profile manager, which us used to store
    // user settings that may affect device behavior. 
    virtual ProfileManager* GetProfileManager() const { return pProfileManager.GetPtr(); }

>>>>>>> b71a796b
    // Override to return ThreadCommandQueue implementation used to post commands
    // to the background device manager thread (that must be created by Initialize).
    virtual ThreadCommandQueue* GetThreadQueue() = 0;

    // Returns the thread id of the DeviceManager.
    virtual ThreadId GetThreadId() const = 0;

    virtual DeviceEnumerator<> EnumerateDevicesEx(const DeviceEnumerationArgs& args);


    // 
    void AddFactory(DeviceFactory* factory)
    {
        // This lock is only needed if we call AddFactory after manager thread creation.
        Lock::Locker scopeLock(GetLock());
        Factories.PushBack(factory);
        factory->AddedToManager(this);        
    }

    void CallOnDeviceAdded(DeviceCreateDesc* desc)
    {
        HandlerRef.Call(MessageDeviceStatus(Message_DeviceAdded, this, DeviceHandle(desc)));
    }
    void CallOnDeviceRemoved(DeviceCreateDesc* desc)
    {
        HandlerRef.Call(MessageDeviceStatus(Message_DeviceRemoved, this, DeviceHandle(desc)));
    }

    // Helper to access Common data for a device.
    static DeviceCommon* GetDeviceCommon(DeviceBase* device)
    {
        return device->getDeviceCommon();
    }


    // Background-thread callbacks for DeviceCreation/Release. These
    DeviceBase* CreateDevice_MgrThread(DeviceCreateDesc* createDesc, DeviceBase* parent = 0);
    Void        ReleaseDevice_MgrThread(DeviceBase* device);

   
    // Calls EnumerateDevices() on all factories
    virtual Void EnumerateAllFactoryDevices();
    // Enumerates devices for a particular factory.
    virtual Void EnumerateFactoryDevices(DeviceFactory* factory);

    virtual HIDDeviceManager* GetHIDDeviceManager() const
    {
        return HidDeviceManager;
    }

    // Adds device (DeviceCreateDesc*) into Devices. Returns NULL, 
    // if unsuccessful or device is already in the list.
    virtual Ptr<DeviceCreateDesc> AddDevice_NeedsLock(const DeviceCreateDesc& createDesc);
    
    // Finds a device descriptor by path and optional type.
    Ptr<DeviceCreateDesc> FindDevice(const String& path, DeviceType = Device_None);

    // Finds HID device by HIDDeviceDesc.
    Ptr<DeviceCreateDesc> FindHIDDevice(const HIDDeviceDesc&);
    void DetectHIDDevice(const HIDDeviceDesc&);

    // Manager Lock-protected list of devices.
    List<DeviceCreateDesc>  Devices;    

    // Factories used to detect and manage devices.
    List<DeviceFactory>     Factories;

protected:
    Ptr<HIDDeviceManager>   HidDeviceManager;
<<<<<<< HEAD
=======
    Ptr<ProfileManager>     pProfileManager;
>>>>>>> b71a796b
};


} // namespace OVR

#endif<|MERGE_RESOLUTION|>--- conflicted
+++ resolved
@@ -41,10 +41,7 @@
 class SharedLock
 {    
 public:
-<<<<<<< HEAD
-=======
     SharedLock() : UseCount(0) {}
->>>>>>> b71a796b
 
     Lock* GetLockAddRef();
     void  ReleaseLock(Lock* plock);
@@ -136,13 +133,8 @@
             RemoveNode();
     }
 
-<<<<<<< HEAD
-    DeviceManagerImpl* GetManagerImpl() { return pLock->pManager; }
-    Lock*              GetLock() const  { return &pLock->CreateLock; }
-=======
     DeviceManagerImpl* GetManagerImpl() const { return pLock->pManager; }
     Lock*              GetLock() const        { return &pLock->CreateLock; }
->>>>>>> b71a796b
 
     // DeviceCreateDesc reference counting is tied to Devices list management,
     // see comments for HandleCount.
@@ -357,14 +349,11 @@
     virtual bool Initialize(DeviceBase* parent);
     virtual void Shutdown();
 
-<<<<<<< HEAD
-=======
 
     // Every DeviceManager has an associated profile manager, which us used to store
     // user settings that may affect device behavior. 
     virtual ProfileManager* GetProfileManager() const { return pProfileManager.GetPtr(); }
 
->>>>>>> b71a796b
     // Override to return ThreadCommandQueue implementation used to post commands
     // to the background device manager thread (that must be created by Initialize).
     virtual ThreadCommandQueue* GetThreadQueue() = 0;
@@ -434,10 +423,7 @@
 
 protected:
     Ptr<HIDDeviceManager>   HidDeviceManager;
-<<<<<<< HEAD
-=======
     Ptr<ProfileManager>     pProfileManager;
->>>>>>> b71a796b
 };
 
 
