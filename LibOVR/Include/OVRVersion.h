--- conflicted
+++ resolved
@@ -16,12 +16,7 @@
 
 #define OVR_MAJOR_VERSION 0
 #define OVR_MINOR_VERSION 2
-<<<<<<< HEAD
-#define OVR_BUILD_VERSION 2
-#define OVR_VERSION_STRING "0.2.2"
-=======
 #define OVR_BUILD_VERSION 3
 #define OVR_VERSION_STRING "0.2.3"
->>>>>>> b71a796b
 
 #endif